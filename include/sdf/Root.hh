--- conflicted
+++ resolved
@@ -143,27 +143,16 @@
     /// \return Number of actors contained in this Root object.
     public: uint64_t ActorCount() const;
 
-<<<<<<< HEAD
-    /// \brief Get a actor based on an index.
-    /// \param[in] _index Index of the actor. The index should be in the
-=======
     /// \brief Get an actor based on an index.
     /// \param[in] _index Index of the actor. The actor should be in the
->>>>>>> 099c6b0d
     /// range [0..ActorCount()).
     /// \return Pointer to the actor. Nullptr if the index does not exist.
     /// \sa uint64_t ActorCount() const
     public: const Actor *ActorByIndex(const uint64_t _index) const;
 
-<<<<<<< HEAD
-    /// \brief Get whether a actor name exists.
-    /// \param[in] _name Name of the actor to check.
-    /// \return True if there exists a actor with the given name.
-=======
     /// \brief Get whether an actor name exists.
     /// \param[in] _name Name of the actor to check.
     /// \return True if there exists an actor with the given name.
->>>>>>> 099c6b0d
     public: bool ActorNameExists(const std::string &_name) const;
 
     /// \brief Get a pointer to the SDF element that was generated during
