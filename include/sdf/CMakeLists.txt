<<<<<<< HEAD
include (${sdf_cmake_dir}/SDFUtils.cmake)

set (headers
  Actor.hh
  AirPressure.hh
  Altimeter.hh
  Assert.hh
  Atmosphere.hh
  Box.hh
  Camera.hh
  Capsule.hh
  Collision.hh
  Console.hh
  Cylinder.hh
  Element.hh
  Ellipsoid.hh
  Error.hh
  Exception.hh
  Filesystem.hh
  ForceTorque.hh
  Frame.hh
  Geometry.hh
  Gui.hh
  Heightmap.hh
  Imu.hh
  InterfaceElements.hh
  InterfaceFrame.hh
  InterfaceJoint.hh
  InterfaceLink.hh
  InterfaceModel.hh
  InterfaceModelPoseGraph.hh
  Joint.hh
  JointAxis.hh
  Lidar.hh
  Light.hh
  Link.hh
  Magnetometer.hh
  Material.hh
  Mesh.hh
  Model.hh
  NavSat.hh
  Noise.hh
  Param.hh
  parser.hh
  ParserConfig.hh
  ParticleEmitter.hh
  Pbr.hh
  Physics.hh
  Plane.hh
  Plugin.hh
  PrintConfig.hh
  Root.hh
  Scene.hh
  SDFImpl.hh
  SemanticPose.hh
  Sensor.hh
  Sky.hh
  Sphere.hh
  Surface.hh
  Types.hh
  system_util.hh
  Visual.hh
  World.hh
)

set (sdf_headers "" CACHE INTERNAL "SDF headers" FORCE)
foreach (hdr ${headers})
  set(sdf_headers "${sdf_headers}#include <sdf/${hdr}>\n")
endforeach()
configure_file (${CMAKE_CURRENT_SOURCE_DIR}/sdf.hh.in
                ${CMAKE_CURRENT_BINARY_DIR}/sdf.hh)

sdf_install_includes("" ${headers}
  ${CMAKE_CURRENT_BINARY_DIR}/sdf.hh)
=======
# Exlcude some files so that they are not added to the master header.
ign_install_all_headers(EXCLUDE_FILES sdf.hh sdf_config.h)
install(
  FILES
    sdf.hh
    sdf_config.h
  DESTINATION ${IGN_INCLUDE_INSTALL_DIR_FULL}/${PROJECT_INCLUDE_DIR}
)
>>>>>>> 206e6982
<|MERGE_RESOLUTION|>--- conflicted
+++ resolved
@@ -1,79 +1,3 @@
-<<<<<<< HEAD
-include (${sdf_cmake_dir}/SDFUtils.cmake)
-
-set (headers
-  Actor.hh
-  AirPressure.hh
-  Altimeter.hh
-  Assert.hh
-  Atmosphere.hh
-  Box.hh
-  Camera.hh
-  Capsule.hh
-  Collision.hh
-  Console.hh
-  Cylinder.hh
-  Element.hh
-  Ellipsoid.hh
-  Error.hh
-  Exception.hh
-  Filesystem.hh
-  ForceTorque.hh
-  Frame.hh
-  Geometry.hh
-  Gui.hh
-  Heightmap.hh
-  Imu.hh
-  InterfaceElements.hh
-  InterfaceFrame.hh
-  InterfaceJoint.hh
-  InterfaceLink.hh
-  InterfaceModel.hh
-  InterfaceModelPoseGraph.hh
-  Joint.hh
-  JointAxis.hh
-  Lidar.hh
-  Light.hh
-  Link.hh
-  Magnetometer.hh
-  Material.hh
-  Mesh.hh
-  Model.hh
-  NavSat.hh
-  Noise.hh
-  Param.hh
-  parser.hh
-  ParserConfig.hh
-  ParticleEmitter.hh
-  Pbr.hh
-  Physics.hh
-  Plane.hh
-  Plugin.hh
-  PrintConfig.hh
-  Root.hh
-  Scene.hh
-  SDFImpl.hh
-  SemanticPose.hh
-  Sensor.hh
-  Sky.hh
-  Sphere.hh
-  Surface.hh
-  Types.hh
-  system_util.hh
-  Visual.hh
-  World.hh
-)
-
-set (sdf_headers "" CACHE INTERNAL "SDF headers" FORCE)
-foreach (hdr ${headers})
-  set(sdf_headers "${sdf_headers}#include <sdf/${hdr}>\n")
-endforeach()
-configure_file (${CMAKE_CURRENT_SOURCE_DIR}/sdf.hh.in
-                ${CMAKE_CURRENT_BINARY_DIR}/sdf.hh)
-
-sdf_install_includes("" ${headers}
-  ${CMAKE_CURRENT_BINARY_DIR}/sdf.hh)
-=======
 # Exlcude some files so that they are not added to the master header.
 ign_install_all_headers(EXCLUDE_FILES sdf.hh sdf_config.h)
 install(
@@ -81,5 +5,4 @@
     sdf.hh
     sdf_config.h
   DESTINATION ${IGN_INCLUDE_INSTALL_DIR_FULL}/${PROJECT_INCLUDE_DIR}
-)
->>>>>>> 206e6982
+)