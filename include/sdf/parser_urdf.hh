/*
 * Copyright 2012-2015 Open Source Robotics Foundation
 *
 * Licensed under the Apache License, Version 2.0 (the "License");
 * you may not use this file except in compliance with the License.
 * You may obtain a copy of the License at
 *
 *     http://www.apache.org/licenses/LICENSE-2.0
 *
 * Unless required by applicable law or agreed to in writing, software
 * distributed under the License is distributed on an "AS IS" BASIS,
 * WITHOUT WARRANTIES OR CONDITIONS OF ANY KIND, either express or implied.
 * See the License for the specific language governing permissions and
 * limitations under the License.
 *
*/
#ifndef _SDFORMAT_URDF2SDF_HH_
#define _SDFORMAT_URDF2SDF_HH_

#include <tinyxml.h>
#include <string>

#include "sdf/Console.hh"
#include "sdf/system_util.hh"

/// \todo Remove this diagnositic push/pop in version 5
#ifndef _WIN32
#pragma GCC diagnostic push
#pragma GCC diagnostic ignored "-Wdeprecated-declarations"
#endif
#include "sdf/Types.hh"
#ifndef _WIN32
#pragma GCC diagnostic pop
#endif

namespace sdf
{
<<<<<<< HEAD
  /// \addtogroup sdf
  /// \{

  /// \brief A class for holding sdf extension elements in urdf
  class SDFORMAT_VISIBLE SDFExtension
  {
    private: SDFExtension()
    {
      material.clear();
      visual_blobs.clear();
      setStaticFlag = false;
      gravity = true;
      isDampingFactor = false;
      isMaxContacts = false;
      isMaxVel = false;
      isMinDepth = false;
      fdir1.clear();
      isMu1 = false;
      isMu2 = false;
      isKp = false;
      isKd = false;
      selfCollide = false;
      isLaserRetro = false;
      isStopCfm = false;
      isStopErp = false;
      isStopKp = false;
      isStopKd = false;
      isInitialJointPosition = false;
      isFudgeFactor = false;
      isProvideFeedback = false;
      isImplicitSpringDamper = false;
      blobs.clear();

      dampingFactor = 0;
      maxContacts = 0;
      maxVel = 0;
      minDepth = 0;
      mu1 = 0;
      mu2 = 0;
      kp = 100000000;
      kd = 1;
      laserRetro = 101;
      stopCfm = 0;
      stopErp = 0.1;
      stopKp = 100000000;
      stopKd = 1;
      initialJointPosition = 0;
      fudgeFactor = 1;

      provideFeedback = false;
      implicitSpringDamper = false;
    };

    private: SDFExtension(const SDFExtension &ge)
    {
      material = ge.material;
      visual_blobs = ge.visual_blobs;
      setStaticFlag = ge.setStaticFlag;
      gravity = ge.gravity;
      isDampingFactor = ge.isDampingFactor;
      isMaxContacts = ge.isMaxContacts;
      isMaxVel = ge.isMaxVel;
      isMinDepth = ge.isMinDepth;
      fdir1 = ge.fdir1;
      isMu1 = ge.isMu1;
      isMu2 = ge.isMu2;
      isKp = ge.isKp;
      isKd = ge.isKd;
      selfCollide = ge.selfCollide;
      isLaserRetro = ge.isLaserRetro;
      isStopKp = ge.isStopKp;
      isStopKd = ge.isStopKd;
      isStopCfm = ge.isStopCfm;
      isStopErp = ge.isStopErp;
      isInitialJointPosition = ge.isInitialJointPosition;
      isFudgeFactor = ge.isFudgeFactor;
      isProvideFeedback = ge.isProvideFeedback;
      isImplicitSpringDamper = ge.isImplicitSpringDamper;
      provideFeedback = ge.provideFeedback;
      implicitSpringDamper = ge.implicitSpringDamper;
      oldLinkName = ge.oldLinkName;
      reductionTransform = ge.reductionTransform;
      blobs = ge.blobs;

      dampingFactor = ge.dampingFactor;
      maxContacts = ge.maxContacts;
      maxVel = ge.maxVel;
      minDepth = ge.minDepth;
      mu1 = ge.mu1;
      mu2 = ge.mu2;
      kp = ge.kp;
      kd = ge.kd;
      laserRetro = ge.laserRetro;
      stopKp = ge.stopKp;
      stopKd = ge.stopKd;
      stopCfm = ge.stopCfm;
      stopErp = ge.stopErp;
      initialJointPosition = ge.initialJointPosition;
      fudgeFactor = ge.fudgeFactor;
    };

    // for reducing fixed joints and removing links
    public: std::string oldLinkName;
    public: ignition::math::Pose3d reductionTransform;

    // visual
    public: std::string material;
    public: std::vector<boost::shared_ptr<TiXmlElement> > visual_blobs;

    // body, default off
    public: bool setStaticFlag;
    public: bool gravity;
    public: bool isDampingFactor;
    public: double dampingFactor;
    public: bool isMaxContacts;
    public: int maxContacts;
    public: bool isMaxVel;
    public: double maxVel;
    public: bool isMinDepth;
    public: double minDepth;
    public: bool selfCollide;

    // geom, contact dynamics
    public: bool isMu1, isMu2, isKp, isKd;
    public: double mu1, mu2, kp, kd;
    public: std::string fdir1;
    public: bool isLaserRetro;
    public: double laserRetro;

    // joint, joint limit dynamics
    public: bool isStopCfm, isStopErp, isInitialJointPosition, isFudgeFactor;
    public: double stopCfm, stopErp, initialJointPosition, fudgeFactor;
    public: bool isProvideFeedback;
    public: bool provideFeedback;
    public: bool isImplicitSpringDamper;
    public: bool implicitSpringDamper;
    private: bool isStopKp, isStopKd;
    private: double stopKp, stopKd;

    // blobs into body or robot
    public: std::vector<boost::shared_ptr<TiXmlElement> > blobs;

    friend class SDFORMAT_VISIBLE URDF2SDF;
  };

=======
>>>>>>> 29956cad
  /// \brief URDF to SDF converter
  class SDFORMAT_VISIBLE URDF2SDF
  {
    /// \brief constructor
    public: URDF2SDF();

    /// \brief destructor
    public: ~URDF2SDF();

    /// \brief convert urdf xml document string to sdf xml document
    /// \param[in] _xmlDoc a tinyxml document containing the urdf model
    /// \return a tinyxml document containing sdf of the model
    public: TiXmlDocument InitModelDoc(TiXmlDocument* _xmlDoc);

    /// \brief convert urdf file to sdf xml document
    /// \param[in] _urdfStr a string containing filename of the urdf model
    /// \return a tinyxml document containing sdf of the model
    public: TiXmlDocument InitModelFile(const std::string &_filename);

    /// \brief convert urdf string to sdf xml document, with option to enforce
    /// limits.
    /// \param[in] _urdfStr a string containing model urdf
    /// \param[in] _enforceLimits option to enforce joint limits
    /// \return a tinyxml document containing sdf of the model
    public: TiXmlDocument InitModelString(const std::string &_urdfStr,
                                          bool _enforceLimits = true);

    /// things that do not belong in urdf but should be mapped into sdf
    /// @todo: do this using sdf definitions, not hard coded stuff
    private: void ParseSDFExtension(TiXmlDocument &_urdfXml);

    /// list extensions for debugging
    private: void ListSDFExtensions();

    /// list extensions for debugging
    private: void ListSDFExtensions(const std::string &_reference);
  };
}
#endif<|MERGE_RESOLUTION|>--- conflicted
+++ resolved
@@ -35,154 +35,6 @@
 
 namespace sdf
 {
-<<<<<<< HEAD
-  /// \addtogroup sdf
-  /// \{
-
-  /// \brief A class for holding sdf extension elements in urdf
-  class SDFORMAT_VISIBLE SDFExtension
-  {
-    private: SDFExtension()
-    {
-      material.clear();
-      visual_blobs.clear();
-      setStaticFlag = false;
-      gravity = true;
-      isDampingFactor = false;
-      isMaxContacts = false;
-      isMaxVel = false;
-      isMinDepth = false;
-      fdir1.clear();
-      isMu1 = false;
-      isMu2 = false;
-      isKp = false;
-      isKd = false;
-      selfCollide = false;
-      isLaserRetro = false;
-      isStopCfm = false;
-      isStopErp = false;
-      isStopKp = false;
-      isStopKd = false;
-      isInitialJointPosition = false;
-      isFudgeFactor = false;
-      isProvideFeedback = false;
-      isImplicitSpringDamper = false;
-      blobs.clear();
-
-      dampingFactor = 0;
-      maxContacts = 0;
-      maxVel = 0;
-      minDepth = 0;
-      mu1 = 0;
-      mu2 = 0;
-      kp = 100000000;
-      kd = 1;
-      laserRetro = 101;
-      stopCfm = 0;
-      stopErp = 0.1;
-      stopKp = 100000000;
-      stopKd = 1;
-      initialJointPosition = 0;
-      fudgeFactor = 1;
-
-      provideFeedback = false;
-      implicitSpringDamper = false;
-    };
-
-    private: SDFExtension(const SDFExtension &ge)
-    {
-      material = ge.material;
-      visual_blobs = ge.visual_blobs;
-      setStaticFlag = ge.setStaticFlag;
-      gravity = ge.gravity;
-      isDampingFactor = ge.isDampingFactor;
-      isMaxContacts = ge.isMaxContacts;
-      isMaxVel = ge.isMaxVel;
-      isMinDepth = ge.isMinDepth;
-      fdir1 = ge.fdir1;
-      isMu1 = ge.isMu1;
-      isMu2 = ge.isMu2;
-      isKp = ge.isKp;
-      isKd = ge.isKd;
-      selfCollide = ge.selfCollide;
-      isLaserRetro = ge.isLaserRetro;
-      isStopKp = ge.isStopKp;
-      isStopKd = ge.isStopKd;
-      isStopCfm = ge.isStopCfm;
-      isStopErp = ge.isStopErp;
-      isInitialJointPosition = ge.isInitialJointPosition;
-      isFudgeFactor = ge.isFudgeFactor;
-      isProvideFeedback = ge.isProvideFeedback;
-      isImplicitSpringDamper = ge.isImplicitSpringDamper;
-      provideFeedback = ge.provideFeedback;
-      implicitSpringDamper = ge.implicitSpringDamper;
-      oldLinkName = ge.oldLinkName;
-      reductionTransform = ge.reductionTransform;
-      blobs = ge.blobs;
-
-      dampingFactor = ge.dampingFactor;
-      maxContacts = ge.maxContacts;
-      maxVel = ge.maxVel;
-      minDepth = ge.minDepth;
-      mu1 = ge.mu1;
-      mu2 = ge.mu2;
-      kp = ge.kp;
-      kd = ge.kd;
-      laserRetro = ge.laserRetro;
-      stopKp = ge.stopKp;
-      stopKd = ge.stopKd;
-      stopCfm = ge.stopCfm;
-      stopErp = ge.stopErp;
-      initialJointPosition = ge.initialJointPosition;
-      fudgeFactor = ge.fudgeFactor;
-    };
-
-    // for reducing fixed joints and removing links
-    public: std::string oldLinkName;
-    public: ignition::math::Pose3d reductionTransform;
-
-    // visual
-    public: std::string material;
-    public: std::vector<boost::shared_ptr<TiXmlElement> > visual_blobs;
-
-    // body, default off
-    public: bool setStaticFlag;
-    public: bool gravity;
-    public: bool isDampingFactor;
-    public: double dampingFactor;
-    public: bool isMaxContacts;
-    public: int maxContacts;
-    public: bool isMaxVel;
-    public: double maxVel;
-    public: bool isMinDepth;
-    public: double minDepth;
-    public: bool selfCollide;
-
-    // geom, contact dynamics
-    public: bool isMu1, isMu2, isKp, isKd;
-    public: double mu1, mu2, kp, kd;
-    public: std::string fdir1;
-    public: bool isLaserRetro;
-    public: double laserRetro;
-
-    // joint, joint limit dynamics
-    public: bool isStopCfm, isStopErp, isInitialJointPosition, isFudgeFactor;
-    public: double stopCfm, stopErp, initialJointPosition, fudgeFactor;
-    public: bool isProvideFeedback;
-    public: bool provideFeedback;
-    public: bool isImplicitSpringDamper;
-    public: bool implicitSpringDamper;
-    private: bool isStopKp, isStopKd;
-    private: double stopKp, stopKd;
-
-    // blobs into body or robot
-    public: std::vector<boost::shared_ptr<TiXmlElement> > blobs;
-
-    friend class SDFORMAT_VISIBLE URDF2SDF;
-  };
-
-=======
->>>>>>> 29956cad
   /// \brief URDF to SDF converter
   class SDFORMAT_VISIBLE URDF2SDF
   {
