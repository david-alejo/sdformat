/*
 * Copyright 2012 Open Source Robotics Foundation
 *
 * Licensed under the Apache License, Version 2.0 (the "License");
 * you may not use this file except in compliance with the License.
 * You may obtain a copy of the License at
 *
 *     http://www.apache.org/licenses/LICENSE-2.0
 *
 * Unless required by applicable law or agreed to in writing, software
 * distributed under the License is distributed on an "AS IS" BASIS,
 * WITHOUT WARRANTIES OR CONDITIONS OF ANY KIND, either express or implied.
 * See the License for the specific language governing permissions and
 * limitations under the License.
 *
*/

#ifndef _SDF_PARAM_HH_
#define _SDF_PARAM_HH_

// See: https://bugreports.qt-project.org/browse/QTBUG-22829
#ifndef Q_MOC_RUN
  #include <boost/lexical_cast.hpp>
  #include <boost/bind.hpp>
  #include <boost/algorithm/string.hpp>
  #include <boost/any.hpp>
  #include <boost/shared_ptr.hpp>
  #include <boost/variant.hpp>
  #include <boost/function.hpp>
#endif

#include <typeinfo>
#include <string>
#include <vector>
#include <ignition/math.hh>

#include "sdf/Console.hh"
#include "sdf/system_util.hh"

/// \todo Remove this diagnositic push/pop in version 5
#ifndef _WIN32
#pragma GCC diagnostic push
#pragma GCC diagnostic ignored "-Wdeprecated-declarations"
#endif
#include "sdf/Types.hh"
#ifndef _WIN32
#pragma GCC diagnostic pop
#endif

namespace sdf
{
  class SDFORMAT_VISIBLE Param;

  /// \def ParamPtr
  /// \brief boost shared_ptr to a Param
  typedef boost::shared_ptr<Param> ParamPtr;

  /// \def Param_V
  /// \brief vector or boost shared_ptrs to a Param
  typedef std::vector<ParamPtr> Param_V;

  /// \internal
  class ParamPrivate;

  /// \class Param Param.hh sdf/sdf.hh
  /// \brief A parameter class
  class SDFORMAT_VISIBLE Param
  {
    /// \brief Constructor.
    /// \param[in] _key Key for the parameter.
    /// \param[in] _typeName String name for the value type (double,
    /// int,...).
    /// \param[in] _default Default value.
    /// \param[in] _required True if the parameter is required to be set.
    /// \param[in] _description Description of the parameter.
    public: Param(const std::string &_key, const std::string &_typeName,
                  const std::string &_default, bool _required,
                  const std::string &_description = "");

    /// \brief Destructor
    public: virtual ~Param();

    /// \brief Get the value as a string.
    /// \return String containing the value of the parameter.
    public: std::string GetAsString() const;

    /// \brief Get the default value as a string.
    /// \return String containing the default value of the parameter.
    public: std::string GetDefaultAsString() const;

    /// \brief Set the parameter value from a string.
    /// \param[in] _value New value for the parameter in string form.
    public: bool SetFromString(const std::string &_value);

    /// \brief Reset the parameter to the default value.
    public: void Reset();

    /// \brief Get the key value.
    /// \return The key.
    public: const std::string &GetKey() const;

    /// \brief Get the type of the value stored.
    /// \return The std::type_info.
    /// \deprecated GetType is unstable. Use IsType().
    /// \sa IsType
    public: const std::type_info &GetType() const SDF_DEPRECATED(4.0);

    /// \brief Return true if the param is a particular type
    /// \return True if the type held by this Param matches the Type
    /// template parameter.
    public: template<typename Type>
            bool IsType() const;

    /// \brief Get the type name value.
    /// \return The type name.
    public: const std::string &GetTypeName() const;

    /// \brief Return whether the parameter is required.
    /// \return True if the parameter is required.
    public: bool GetRequired() const;

    /// \brief Return true if the parameter has been set.
    /// \return True if the parameter has been set.
    public: bool GetSet() const;

    /// \brief Clone the parameter.
    /// \return A new parameter that is the clone of this.
    public: boost::shared_ptr<Param> Clone() const;

    /// \brief Set the update function. The updateFunc will be used to
    /// set the parameter's value when Param::Update is called.
    /// \param[in] _updateFunc Function pointer to an update function.
    public: template<typename T>
            void SetUpdateFunc(T _updateFunc);

    /// \brief Set the parameter's value using the updateFunc.
    /// \sa Param::SetUpdateFunc
    public: void Update();

    /// \brief Set the parameter's value.
    ///
    /// The passed in value must conform to the boost::lexical_cast spec.
    /// This means the value must have an input and output stream operator.
    /// \param[in] _value The value to set the parameter to.
    /// \return True if the value was successfully set.
    public: template<typename T>
            bool Set(const T &_value);

    /// \brief Get the value of the parameter as a boost::any.
    /// \param[out] _anyVal The boost::any object to set.
    /// \return True if successfully set _anyVal, false otherwise.
    public: bool GetAny(boost::any &_anyVal) const;

    /// \brief Get the value of the parameter.
    /// \param[out] _value The value of the parameter.
    /// \return True if parameter was successfully cast to the value type
    /// passed in.
    public: template<typename T>
            bool Get(T &_value) const;

    /// \brief Get the default value of the parameter.
    /// \param[out] _value The default value of the parameter.
    /// \return True if parameter was successfully cast to the value type
    /// passed in.
    public: template<typename T>
            bool GetDefault(T &_value) const;

    /// \brief Equal operator. Set's the value and default value from the
    /// provided Param.
    /// \param[in] _param The parameter to set values from.
    /// \return *This
    public: Param &operator=(const Param &_param);

    /// \brief Set the description of the parameter.
    /// \param[in] _desc New description for the parameter.
    public: void SetDescription(const std::string &_desc);

    /// \brief Get the description of the parameter.
    /// \return The description of the parameter.
    public: std::string GetDescription() const;

    /// \brief Ostream operator. Outputs the parameter's value.
    /// \param[in] _out Output stream.
    /// \param[in] _p The parameter to output.
    /// \return The output stream.
    public: friend std::ostream &operator<<(std::ostream &_out,
                                             const Param &_p)
            {
              _out << _p.GetAsString();
              return _out;
            }

    /// \brief Initialize the value. This is called from the constructor.
    /// \param[in] _value Value to set the parameter to.
    private: template<typename T>
             void Init(const std::string &_value);

    /// \brief Private data
    private: ParamPrivate *dataPtr;
  };

  /// \internal
  /// \brief Private data for the param class
  class ParamPrivate
  {
    /// \brief Key value
    public: std::string key;

    /// \brief True if the parameter is required.
    public: bool required;

    /// \brief True if the parameter is set.
    public: bool set;

    //// \brief Name of the type.
    public: std::string typeName;

    /// \brief Description of the parameter.
    public: std::string description;

    /// \brief Update function pointer.
    public: boost::function<boost::any ()> updateFunc;

/// \todo Remove this diagnositic push/pop in version 5
#ifndef _WIN32
#pragma GCC diagnostic push
#pragma GCC diagnostic ignored "-Wdeprecated-declarations"
#endif
    /// \def ParamVariant
    /// \briead Variant type def.
<<<<<<< HEAD
    public: typedef boost::variant<bool, char, std::string, int, uint64_t,
               unsigned int, double, float, sdf::Vector3, sdf::Vector2i,
               sdf::Vector2d, sdf::Quaternion, sdf::Pose, sdf::Color,
               sdf::Time> ParamVariant;
=======
    public: typedef boost::variant<bool, char, std::string, int,
               unsigned int, double, float, sdf::Time, sdf::Color,
               sdf::Vector3, sdf::Vector2i, sdf::Vector2d,
               sdf::Quaternion, sdf::Pose,
               ignition::math::Vector3d, ignition::math::Vector2i,
               ignition::math::Vector2d, ignition::math::Quaterniond,
               ignition::math::Pose3d> ParamVariant;
#ifndef _WIN32
#pragma GCC diagnostic push
#endif
>>>>>>> 28e89ee0

    /// \brief This parameter's value
    public: ParamVariant value;

    /// \brief This parameter's default value
    public: ParamVariant defaultValue;
  };

  ///////////////////////////////////////////////
  template<typename T>
  void Param::SetUpdateFunc(T _updateFunc)
  {
    this->dataPtr->updateFunc = _updateFunc;
  }

  ///////////////////////////////////////////////
  template<typename T>
  bool Param::Set(const T &_value)
  {
    try
    {
      this->SetFromString(boost::lexical_cast<std::string>(_value));
    }
    catch(...)
    {
      sdferr << "Unable to set parameter["
             << this->dataPtr->key << "]."
             << "Type type used must have a stream input and output"
             << "operator, which allow boost::lexical_cast to"
             << "function properly.\n";
      return false;
    }
    return true;
  }

  ///////////////////////////////////////////////
  template<typename T>
  bool Param::Get(T &_value) const
  {
    try
    {
      if (typeid(T) == typeid(bool) &&
          this->dataPtr->typeName == "string")
      {
        std::string strValue =
          boost::lexical_cast<std::string>(this->dataPtr->value);
        if (strValue == "true" || strValue  == "1")
          _value = boost::lexical_cast<T>("1");
        else
          _value = boost::lexical_cast<T>("0");
      }
      else
      {
        _value = boost::lexical_cast<T>(this->dataPtr->value);
      }
    }
    catch(...)
    {
      sdferr << "Unable to convert parameter["
             << this->dataPtr->key << "] "
             << "whose type is["
             << this->dataPtr->typeName << "], to "
             << "type[" << typeid(T).name() << "]\n";
      return false;
    }
    return true;
  }

  ///////////////////////////////////////////////
  template<typename T>
  bool Param::GetDefault(T &_value) const
  {
    try
    {
      _value = boost::lexical_cast<T>(this->dataPtr->defaultValue);
    }
    catch(...)
    {
      sdferr << "Unable to convert parameter["
             << this->dataPtr->key << "] "
             << "whose type is["
             << this->dataPtr->typeName << "], to "
             << "type[" << typeid(T).name() << "]\n";
      return false;
    }
    return true;
  }

  ///////////////////////////////////////////////
  template<typename T>
  void Param::Init(const std::string &_value)
  {
    try
    {
      this->dataPtr->value = boost::lexical_cast<T>(_value);
    }
    catch(...)
    {
      if (this->dataPtr->typeName == "bool")
      {
        std::string strValue = _value;
        boost::algorithm::to_lower(strValue);
        if (strValue == "true" || strValue == "1")
          this->dataPtr->value = true;
        else
          this->dataPtr->value = false;
      }
      else
      {
        sdferr << "Unable to init parameter value from string["
               << _value << "]\n";
      }
    }

    this->dataPtr->defaultValue = this->dataPtr->value;
    this->dataPtr->set = false;
  }

  ///////////////////////////////////////////////
  template<typename Type>
  bool Param::IsType() const
  {
    return this->dataPtr->value.type() == typeid(Type);
  }
}
#endif<|MERGE_RESOLUTION|>--- conflicted
+++ resolved
@@ -228,13 +228,7 @@
 #endif
     /// \def ParamVariant
     /// \briead Variant type def.
-<<<<<<< HEAD
     public: typedef boost::variant<bool, char, std::string, int, uint64_t,
-               unsigned int, double, float, sdf::Vector3, sdf::Vector2i,
-               sdf::Vector2d, sdf::Quaternion, sdf::Pose, sdf::Color,
-               sdf::Time> ParamVariant;
-=======
-    public: typedef boost::variant<bool, char, std::string, int,
                unsigned int, double, float, sdf::Time, sdf::Color,
                sdf::Vector3, sdf::Vector2i, sdf::Vector2d,
                sdf::Quaternion, sdf::Pose,
@@ -244,7 +238,6 @@
 #ifndef _WIN32
 #pragma GCC diagnostic push
 #endif
->>>>>>> 28e89ee0
 
     /// \brief This parameter's value
     public: ParamVariant value;
