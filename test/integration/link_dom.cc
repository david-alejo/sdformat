/*
 * Copyright 2018 Open Source Robotics Foundation
 *
 * Licensed under the Apache License, Version 2.0 (the "License");
 * you may not use this file except in compliance with the License.
 * You may obtain a copy of the License at
 *
 *     http://www.apache.org/licenses/LICENSE-2.0
 *
 * Unless required by applicable law or agreed to in writing, software
 * distributed under the License is distributed on an "AS IS" BASIS,
 * WITHOUT WARRANTIES OR CONDITIONS OF ANY KIND, either express or implied.
 * See the License for the specific language governing permissions and
 * limitations under the License.
 *
 */

#include <string>
#include <gtest/gtest.h>

#include <ignition/math/Pose3.hh>
#include "sdf/AirPressure.hh"
#include "sdf/Altimeter.hh"
#include "sdf/Camera.hh"
#include "sdf/Collision.hh"
#include "sdf/Element.hh"
#include "sdf/Error.hh"
#include "sdf/Filesystem.hh"
#include "sdf/Imu.hh"
#include "sdf/Link.hh"
#include "sdf/Magnetometer.hh"
#include "sdf/Model.hh"
#include "sdf/parser.hh"
#include "sdf/Lidar.hh"
#include "sdf/Root.hh"
#include "sdf/Sensor.hh"
#include "sdf/Types.hh"
#include "sdf/Visual.hh"
#include "sdf/World.hh"
#include "test_config.h"

//////////////////////////////////////////////////
TEST(DOMLink, NotALink)
{
  // Create an Element that is not a link
  sdf::ElementPtr element(new sdf::Element);
  element->SetName("world");
  sdf::Link link;
  sdf::Errors errors = link.Load(element);
  ASSERT_FALSE(errors.empty());
  EXPECT_EQ(sdf::ErrorCode::ELEMENT_INCORRECT_TYPE, errors[0].Code());
  EXPECT_TRUE(errors[0].Message().find("Attempting to load a Link") !=
               std::string::npos);
}

//////////////////////////////////////////////////
TEST(DOMLink, NoName)
{
  // Create a "link" with no name
  sdf::ElementPtr element(new sdf::Element);
  element->SetName("link");

  sdf::Link link;
  sdf::Errors errors = link.Load(element);
  ASSERT_FALSE(errors.empty());
  EXPECT_EQ(sdf::ErrorCode::ATTRIBUTE_MISSING, errors[0].Code());
  EXPECT_TRUE(errors[0].Message().find("link name is required") !=
               std::string::npos);
}

//////////////////////////////////////////////////
TEST(DOMLink, LoadVisualCollision)
{
  const std::string testFile =
    sdf::filesystem::append(PROJECT_SOURCE_PATH, "test", "sdf",
        "empty.sdf");

  // Load the SDF file
  sdf::Root root;
  EXPECT_TRUE(root.Load(testFile).empty());

  // Get the first world
  const sdf::World *world = root.WorldByIndex(0);
  ASSERT_NE(nullptr, world);
  EXPECT_EQ("default", world->Name());

  // Get the first model
  const sdf::Model *model = world->ModelByIndex(0);
  ASSERT_NE(nullptr, model);
  EXPECT_EQ("ground_plane", model->Name());

  // Get the first link
  const sdf::Link *link = model->LinkByIndex(0);
  ASSERT_NE(nullptr, link);
  EXPECT_EQ("link", link->Name());

  // Get the first visual
  EXPECT_EQ(1u, link->VisualCount());
  EXPECT_TRUE(link->VisualNameExists("visual"));
  EXPECT_FALSE(link->VisualNameExists("visuals"));
  const sdf::Visual *visual = link->VisualByIndex(0);
  ASSERT_NE(nullptr, visual);
  EXPECT_EQ("visual", visual->Name());

  // Get the first collision
  EXPECT_EQ(1u, link->CollisionCount());
  EXPECT_TRUE(link->CollisionNameExists("collision"));
  EXPECT_FALSE(link->CollisionNameExists("collisions"));
  const sdf::Collision *collision = link->CollisionByIndex(0);
  ASSERT_NE(nullptr, collision);
  EXPECT_EQ("collision", collision->Name());
}

//////////////////////////////////////////////////
TEST(DOMLink, InertialDoublePendulum)
{
  const std::string testFile =
    sdf::filesystem::append(PROJECT_SOURCE_PATH, "test", "sdf",
        "double_pendulum.sdf");

  // Load the SDF file
  sdf::Root root;
  EXPECT_TRUE(root.Load(testFile).empty());

  const sdf::Model *model = root.ModelByIndex(0);
  ASSERT_NE(nullptr, model);

  const sdf::Link *baseLink = model->LinkByIndex(0);
  ASSERT_NE(nullptr, baseLink);
  EXPECT_EQ(ignition::math::Pose3d::Zero, baseLink->Pose());
  EXPECT_EQ("", baseLink->PoseRelativeTo());

  const ignition::math::Inertiald inertial = baseLink->Inertial();
  EXPECT_DOUBLE_EQ(100.0, inertial.MassMatrix().Mass());
  EXPECT_DOUBLE_EQ(1.0, inertial.MassMatrix().DiagonalMoments().X());
  EXPECT_DOUBLE_EQ(1.0, inertial.MassMatrix().DiagonalMoments().Y());
  EXPECT_DOUBLE_EQ(1.0, inertial.MassMatrix().DiagonalMoments().Z());
  EXPECT_DOUBLE_EQ(0.0, inertial.MassMatrix().OffDiagonalMoments().X());
  EXPECT_DOUBLE_EQ(0.0, inertial.MassMatrix().OffDiagonalMoments().Y());
  EXPECT_DOUBLE_EQ(0.0, inertial.MassMatrix().OffDiagonalMoments().Z());

  const sdf::Link *upperLink = model->LinkByIndex(1);
  ASSERT_NE(nullptr, upperLink);
  EXPECT_EQ(ignition::math::Pose3d(0, 0, 2.1, -1.5708, 0, 0),
      upperLink->Pose());
<<<<<<< HEAD
  EXPECT_EQ("", upperLink->PoseRelativeTo());
=======
  EXPECT_EQ("", upperLink->PoseFrame());
  EXPECT_TRUE(upperLink->EnableWind());
>>>>>>> f0c500b6

  const ignition::math::Inertiald inertialUpper = upperLink->Inertial();
  EXPECT_DOUBLE_EQ(1.0, inertialUpper.MassMatrix().Mass());
  EXPECT_DOUBLE_EQ(1.0, inertialUpper.MassMatrix().DiagonalMoments().X());
  EXPECT_DOUBLE_EQ(1.0, inertialUpper.MassMatrix().DiagonalMoments().Y());
  EXPECT_DOUBLE_EQ(1.0, inertialUpper.MassMatrix().DiagonalMoments().Z());
  EXPECT_DOUBLE_EQ(0.0, inertialUpper.MassMatrix().OffDiagonalMoments().X());
  EXPECT_DOUBLE_EQ(0.0, inertialUpper.MassMatrix().OffDiagonalMoments().Y());
  EXPECT_DOUBLE_EQ(0.0, inertialUpper.MassMatrix().OffDiagonalMoments().Z());
  EXPECT_DOUBLE_EQ(0.0, inertialUpper.Pose().Pos().X());
  EXPECT_DOUBLE_EQ(0.0, inertialUpper.Pose().Pos().Y());
  EXPECT_DOUBLE_EQ(0.5, inertialUpper.Pose().Pos().Z());
  EXPECT_TRUE(inertial.MassMatrix().IsValid());

  const sdf::Link *lowerLink = model->LinkByIndex(2);
  ASSERT_TRUE(lowerLink != nullptr);
  EXPECT_EQ(ignition::math::Pose3d(0.25, 1.0, 2.1, -2, 0, 0),
      lowerLink->Pose());
  EXPECT_EQ("", lowerLink->PoseRelativeTo());
}

//////////////////////////////////////////////////
TEST(DOMLink, InertialComplete)
{
  const std::string testFile =
    sdf::filesystem::append(PROJECT_SOURCE_PATH, "test", "sdf",
        "inertial_complete.sdf");

  // Load the SDF file
  sdf::Root root;
  EXPECT_TRUE(root.Load(testFile).empty());

  const sdf::Model *model = root.ModelByIndex(0);
  ASSERT_NE(nullptr, model);

  const sdf::Link *link = model->LinkByIndex(0);
  ASSERT_NE(nullptr, link);

  const ignition::math::Inertiald inertial = link->Inertial();
  EXPECT_DOUBLE_EQ(17.982, inertial.MassMatrix().Mass());
  EXPECT_DOUBLE_EQ(0.125569, inertial.MassMatrix().DiagonalMoments().X());
  EXPECT_DOUBLE_EQ(0.0972062, inertial.MassMatrix().DiagonalMoments().Y());
  EXPECT_DOUBLE_EQ(0.117937, inertial.MassMatrix().DiagonalMoments().Z());
  EXPECT_DOUBLE_EQ(0.0008, inertial.MassMatrix().OffDiagonalMoments().X());
  EXPECT_DOUBLE_EQ(-0.000499757,
      inertial.MassMatrix().OffDiagonalMoments().Y());
  EXPECT_DOUBLE_EQ(-0.0005, inertial.MassMatrix().OffDiagonalMoments().Z());
  EXPECT_DOUBLE_EQ(0.01, inertial.Pose().Pos().X());
  EXPECT_DOUBLE_EQ(0.0, inertial.Pose().Pos().Y());
  EXPECT_DOUBLE_EQ(0.02, inertial.Pose().Pos().Z());
  EXPECT_TRUE(inertial.MassMatrix().IsValid());
}

//////////////////////////////////////////////////
TEST(DOMLink, InertialInvalid)
{
  const std::string testFile =
    sdf::filesystem::append(PROJECT_SOURCE_PATH, "test", "sdf",
        "inertial_invalid.sdf");

  // Load the SDF file
  sdf::Root root;
  auto errors = root.Load(testFile);
  EXPECT_FALSE(errors.empty());
  ASSERT_EQ(2u, errors.size());
  EXPECT_EQ(errors[0].Code(), sdf::ErrorCode::LINK_INERTIA_INVALID);
  EXPECT_EQ(errors[0].Message(), "A link named link has invalid inertia.");
  EXPECT_EQ(errors[1].Code(), sdf::ErrorCode::ELEMENT_INVALID);
  EXPECT_EQ(errors[1].Message(), "A model must have at least one link.");

  const sdf::Model *model = root.ModelByIndex(0);
  ASSERT_EQ(nullptr, model);
}

//////////////////////////////////////////////////
TEST(DOMLink, Sensors)
{
  const std::string testFile =
    sdf::filesystem::append(PROJECT_SOURCE_PATH, "test", "sdf",
        "sensors.sdf");

  // Load the SDF file
  sdf::Root root;
  auto errors = root.Load(testFile);
  for (auto e : errors)
    std::cout << e << std::endl;
  EXPECT_TRUE(errors.empty());

  // Get the first model
  const sdf::Model *model = root.ModelByIndex(0);
  ASSERT_NE(nullptr, model);
  EXPECT_EQ("model", model->Name());

  // Get the first link
  const sdf::Link *link = model->LinkByIndex(0);
  ASSERT_NE(nullptr, link);
  EXPECT_EQ("link", link->Name());
  EXPECT_EQ(22u, link->SensorCount());

  // Get the altimeter sensor
  const sdf::Sensor *altimeterSensor = link->SensorByIndex(0);
  ASSERT_NE(nullptr, altimeterSensor);
  EXPECT_EQ("altimeter_sensor", altimeterSensor->Name());
  EXPECT_EQ(sdf::SensorType::ALTIMETER, altimeterSensor->Type());
  EXPECT_EQ(ignition::math::Pose3d::Zero, altimeterSensor->Pose());
  const sdf::Altimeter *altSensor = altimeterSensor->AltimeterSensor();
  ASSERT_NE(nullptr, altSensor);
  EXPECT_DOUBLE_EQ(0.1, altSensor->VerticalPositionNoise().Mean());
  EXPECT_DOUBLE_EQ(0.2, altSensor->VerticalPositionNoise().StdDev());
  EXPECT_DOUBLE_EQ(2.3, altSensor->VerticalVelocityNoise().Mean());
  EXPECT_DOUBLE_EQ(4.5, altSensor->VerticalVelocityNoise().StdDev());

  // Get the camera sensor
  EXPECT_TRUE(link->SensorNameExists("camera_sensor"));
  EXPECT_FALSE(link->SensorNameExists("bad_camera_sensor"));
  const sdf::Sensor *cameraSensor = link->SensorByName("camera_sensor");
  ASSERT_NE(nullptr, cameraSensor);
  EXPECT_EQ("camera_sensor", cameraSensor->Name());
  EXPECT_EQ(sdf::SensorType::CAMERA, cameraSensor->Type());
  EXPECT_EQ(ignition::math::Pose3d(1, 2, 3, 0, 0, 0), cameraSensor->Pose());
  const sdf::Camera *camSensor = cameraSensor->CameraSensor();
  ASSERT_NE(nullptr, camSensor);
  EXPECT_EQ("my_camera", camSensor->Name());
  EXPECT_EQ(ignition::math::Pose3d(0.1, 0.2, 0.3, 0, 0, 0), camSensor->Pose());
  EXPECT_DOUBLE_EQ(0.75, camSensor->HorizontalFov().Radian());
  EXPECT_EQ(640u, camSensor->ImageWidth());
  EXPECT_EQ(480u, camSensor->ImageHeight());
  EXPECT_EQ(sdf::PixelFormatType::RGB_INT8, camSensor->PixelFormat());
  EXPECT_DOUBLE_EQ(0.2, camSensor->NearClip());
  EXPECT_DOUBLE_EQ(12.3, camSensor->FarClip());
  EXPECT_TRUE(camSensor->SaveFrames());
  EXPECT_EQ("/tmp/cam", camSensor->SaveFramesPath());
  EXPECT_DOUBLE_EQ(0.5, camSensor->ImageNoise().Mean());
  EXPECT_DOUBLE_EQ(0.1, camSensor->ImageNoise().StdDev());
  EXPECT_DOUBLE_EQ(0.1, camSensor->DistortionK1());
  EXPECT_DOUBLE_EQ(0.2, camSensor->DistortionK2());
  EXPECT_DOUBLE_EQ(0.3, camSensor->DistortionK3());
  EXPECT_DOUBLE_EQ(0.4, camSensor->DistortionP1());
  EXPECT_DOUBLE_EQ(0.5, camSensor->DistortionP2());
  EXPECT_EQ(ignition::math::Vector2d(0.2, 0.4), camSensor->DistortionCenter());
  EXPECT_EQ("custom", camSensor->LensType());
  EXPECT_FALSE(camSensor->LensScaleToHfov());
  EXPECT_DOUBLE_EQ(1.1, camSensor->LensC1());
  EXPECT_DOUBLE_EQ(2.2, camSensor->LensC2());
  EXPECT_DOUBLE_EQ(3.3, camSensor->LensC3());
  EXPECT_DOUBLE_EQ(1.2, camSensor->LensFocalLength());
  EXPECT_EQ("sin", camSensor->LensFunction());
  EXPECT_DOUBLE_EQ(0.7505, camSensor->LensCutoffAngle().Radian());
  EXPECT_EQ(128, camSensor->LensEnvironmentTextureSize());
  EXPECT_DOUBLE_EQ(280, camSensor->LensIntrinsicsFx());
  EXPECT_DOUBLE_EQ(281, camSensor->LensIntrinsicsFy());
  EXPECT_DOUBLE_EQ(162, camSensor->LensIntrinsicsCx());
  EXPECT_DOUBLE_EQ(124, camSensor->LensIntrinsicsCy());
  EXPECT_DOUBLE_EQ(1.2, camSensor->LensIntrinsicsSkew());

  // Get the contact sensor
  const sdf::Sensor *contactSensor = link->SensorByName("contact_sensor");
  ASSERT_NE(nullptr, contactSensor);
  EXPECT_EQ("contact_sensor", contactSensor->Name());
  EXPECT_EQ(sdf::SensorType::CONTACT, contactSensor->Type());
  EXPECT_EQ(ignition::math::Pose3d(4, 5, 6, 0, 0, 0), contactSensor->Pose());

  // Get the depth sensor
  const sdf::Sensor *depthSensor = link->SensorByName("depth_sensor");
  ASSERT_NE(nullptr, depthSensor);
  EXPECT_EQ("depth_sensor", depthSensor->Name());
  EXPECT_EQ(sdf::SensorType::DEPTH_CAMERA, depthSensor->Type());
  EXPECT_EQ(ignition::math::Pose3d(7, 8, 9, 0, 0, 0), depthSensor->Pose());
  const sdf::Camera *depthCamSensor = depthSensor->CameraSensor();
  ASSERT_NE(nullptr, depthCamSensor);
  EXPECT_EQ("my_depth_camera", depthCamSensor->Name());

  // Get the rgbd sensor
  const sdf::Sensor *rgbdSensor = link->SensorByName("rgbd_sensor");
  ASSERT_NE(nullptr, rgbdSensor);
  EXPECT_EQ("rgbd_sensor", rgbdSensor->Name());
  EXPECT_EQ(sdf::SensorType::RGBD_CAMERA, rgbdSensor->Type());
  EXPECT_EQ(ignition::math::Pose3d(37, 38, 39, 0, 0, 0), rgbdSensor->Pose());
  const sdf::Camera *rgbdCamSensor = rgbdSensor->CameraSensor();
  ASSERT_NE(nullptr, rgbdCamSensor);
  EXPECT_EQ("my_rgbd_camera", rgbdCamSensor->Name());

  // Get the thermal sensor
  const sdf::Sensor *thermalSensor = link->SensorByName("thermal_sensor");
  ASSERT_NE(nullptr, thermalSensor);
  EXPECT_EQ("thermal_sensor", thermalSensor->Name());
  EXPECT_EQ(sdf::SensorType::THERMAL_CAMERA, thermalSensor->Type());
  EXPECT_EQ(ignition::math::Pose3d(37, 38, 39, 0, 0, 0), thermalSensor->Pose());
  const sdf::Camera *thermalCamSensor = thermalSensor->CameraSensor();
  ASSERT_NE(nullptr, thermalCamSensor);
  EXPECT_EQ("my_thermal_camera", thermalCamSensor->Name());

  // Get the force_torque sensor
  const sdf::Sensor *forceTorqueSensor =
    link->SensorByName("force_torque_sensor");
  ASSERT_NE(nullptr, forceTorqueSensor);
  EXPECT_EQ("force_torque_sensor", forceTorqueSensor->Name());
  EXPECT_EQ(sdf::SensorType::FORCE_TORQUE, forceTorqueSensor->Type());
  EXPECT_EQ(ignition::math::Pose3d(10, 11, 12, 0, 0, 0),
      forceTorqueSensor->Pose());

  // Get the gps sensor
  const sdf::Sensor *gpsSensor = link->SensorByName("gps_sensor");
  ASSERT_NE(nullptr, gpsSensor);
  EXPECT_EQ("gps_sensor", gpsSensor->Name());
  EXPECT_EQ(sdf::SensorType::GPS, gpsSensor->Type());
  EXPECT_EQ(ignition::math::Pose3d(13, 14, 15, 0, 0, 0), gpsSensor->Pose());

  // Get the gpu_ray sensor
  const sdf::Sensor *gpuRaySensor = link->SensorByName("gpu_ray_sensor");
  ASSERT_NE(nullptr, gpuRaySensor);
  EXPECT_EQ("gpu_ray_sensor", gpuRaySensor->Name());
  EXPECT_EQ(sdf::SensorType::GPU_LIDAR, gpuRaySensor->Type());
  EXPECT_EQ(ignition::math::Pose3d(1, 2, 3, 0, 0, 0), gpuRaySensor->Pose());
  const sdf::Lidar *gpuRay = gpuRaySensor->LidarSensor();
  ASSERT_NE(nullptr, gpuRay);

  // Get the gpu_lidar sensor
  const sdf::Sensor *gpuLidarSensor = link->SensorByName("gpu_lidar_sensor");
  ASSERT_NE(nullptr, gpuLidarSensor);
  EXPECT_EQ("gpu_lidar_sensor", gpuLidarSensor->Name());
  EXPECT_EQ(sdf::SensorType::GPU_LIDAR, gpuLidarSensor->Type());
  EXPECT_EQ(ignition::math::Pose3d(1, 2, 3, 0, 0, 0), gpuLidarSensor->Pose());
  const sdf::Lidar *gpuLidar = gpuLidarSensor->LidarSensor();
  ASSERT_NE(nullptr, gpuLidar);

  // Get the imu sensor
  const sdf::Sensor *imuSensor = link->SensorByName("imu_sensor");
  ASSERT_NE(nullptr, imuSensor);
  EXPECT_EQ("imu_sensor", imuSensor->Name());
  EXPECT_EQ(sdf::SensorType::IMU, imuSensor->Type());
  EXPECT_EQ(ignition::math::Pose3d(4, 5, 6, 0, 0, 0), imuSensor->Pose());
  const sdf::Imu *imuSensorObj = imuSensor->ImuSensor();
  ASSERT_NE(nullptr, imuSensorObj);

  EXPECT_DOUBLE_EQ(0.0, imuSensorObj->LinearAccelerationXNoise().Mean());
  EXPECT_DOUBLE_EQ(0.1, imuSensorObj->LinearAccelerationXNoise().StdDev());
  EXPECT_DOUBLE_EQ(0.2,
      imuSensorObj->LinearAccelerationXNoise().DynamicBiasStdDev());
  EXPECT_DOUBLE_EQ(1.0,
      imuSensorObj->LinearAccelerationXNoise().DynamicBiasCorrelationTime());

  EXPECT_DOUBLE_EQ(1.0, imuSensorObj->LinearAccelerationYNoise().Mean());
  EXPECT_DOUBLE_EQ(1.1, imuSensorObj->LinearAccelerationYNoise().StdDev());
  EXPECT_DOUBLE_EQ(1.2,
      imuSensorObj->LinearAccelerationYNoise().DynamicBiasStdDev());
  EXPECT_DOUBLE_EQ(2.0,
      imuSensorObj->LinearAccelerationYNoise().DynamicBiasCorrelationTime());

  EXPECT_DOUBLE_EQ(2.0, imuSensorObj->LinearAccelerationZNoise().Mean());
  EXPECT_DOUBLE_EQ(2.1, imuSensorObj->LinearAccelerationZNoise().StdDev());
  EXPECT_DOUBLE_EQ(2.2,
      imuSensorObj->LinearAccelerationZNoise().DynamicBiasStdDev());
  EXPECT_DOUBLE_EQ(3.0,
      imuSensorObj->LinearAccelerationZNoise().DynamicBiasCorrelationTime());

  EXPECT_DOUBLE_EQ(3.0, imuSensorObj->AngularVelocityXNoise().Mean());
  EXPECT_DOUBLE_EQ(3.1, imuSensorObj->AngularVelocityXNoise().StdDev());
  EXPECT_DOUBLE_EQ(4.2,
      imuSensorObj->AngularVelocityXNoise().DynamicBiasStdDev());
  EXPECT_DOUBLE_EQ(4.0,
      imuSensorObj->AngularVelocityXNoise().DynamicBiasCorrelationTime());

  EXPECT_DOUBLE_EQ(4.0, imuSensorObj->AngularVelocityYNoise().Mean());
  EXPECT_DOUBLE_EQ(4.1, imuSensorObj->AngularVelocityYNoise().StdDev());
  EXPECT_DOUBLE_EQ(5.2,
      imuSensorObj->AngularVelocityYNoise().DynamicBiasStdDev());
  EXPECT_DOUBLE_EQ(5.0,
      imuSensorObj->AngularVelocityYNoise().DynamicBiasCorrelationTime());


  EXPECT_DOUBLE_EQ(5.0, imuSensorObj->AngularVelocityZNoise().Mean());
  EXPECT_DOUBLE_EQ(5.1, imuSensorObj->AngularVelocityZNoise().StdDev());
  EXPECT_DOUBLE_EQ(6.2,
      imuSensorObj->AngularVelocityZNoise().DynamicBiasStdDev());
  EXPECT_DOUBLE_EQ(6.0,
      imuSensorObj->AngularVelocityZNoise().DynamicBiasCorrelationTime());


  EXPECT_EQ("ENU", imuSensorObj->Localization());
  EXPECT_EQ("linka", imuSensorObj->CustomRpyParentFrame());
  EXPECT_EQ(ignition::math::Vector3d::UnitY, imuSensorObj->CustomRpy());
  EXPECT_EQ("linkb", imuSensorObj->GravityDirXParentFrame());
  EXPECT_EQ(ignition::math::Vector3d::UnitZ, imuSensorObj->GravityDirX());

  // Get the logical camera sensor
  const sdf::Sensor *logicalCameraSensor =
    link->SensorByName("logical_camera_sensor");
  ASSERT_NE(nullptr, logicalCameraSensor);
  EXPECT_EQ("logical_camera_sensor", logicalCameraSensor->Name());
  EXPECT_EQ(sdf::SensorType::LOGICAL_CAMERA, logicalCameraSensor->Type());
  EXPECT_EQ(ignition::math::Pose3d(7, 8, 9, 0, 0, 0),
      logicalCameraSensor->Pose());

  // Get the magnetometer sensor
  const sdf::Sensor *magnetometerSensor =
    link->SensorByName("magnetometer_sensor");
  ASSERT_NE(nullptr, magnetometerSensor);
  EXPECT_EQ("magnetometer_sensor", magnetometerSensor->Name());
  EXPECT_EQ(sdf::SensorType::MAGNETOMETER, magnetometerSensor->Type());
  EXPECT_EQ(ignition::math::Pose3d(10, 11, 12, 0, 0, 0),
      magnetometerSensor->Pose());
  const sdf::Magnetometer *magSensor = magnetometerSensor->MagnetometerSensor();
  ASSERT_NE(nullptr, magSensor);
  EXPECT_DOUBLE_EQ(0.1, magSensor->XNoise().Mean());
  EXPECT_DOUBLE_EQ(0.2, magSensor->XNoise().StdDev());
  EXPECT_DOUBLE_EQ(1.2, magSensor->YNoise().Mean());
  EXPECT_DOUBLE_EQ(2.3, magSensor->YNoise().StdDev());
  EXPECT_DOUBLE_EQ(3.4, magSensor->ZNoise().Mean());
  EXPECT_DOUBLE_EQ(5.6, magSensor->ZNoise().StdDev());

  // Get the multicamera sensor
  const sdf::Sensor *multicameraSensor =
    link->SensorByName("multicamera_sensor");
  ASSERT_NE(nullptr, multicameraSensor);
  EXPECT_EQ("multicamera_sensor", multicameraSensor->Name());
  EXPECT_EQ(sdf::SensorType::MULTICAMERA, multicameraSensor->Type());
  EXPECT_EQ(ignition::math::Pose3d(13, 14, 15, 0, 0, 0),
      multicameraSensor->Pose());

  // Get the ray sensor
  const sdf::Sensor *raySensor = link->SensorByName("ray_sensor");
  ASSERT_NE(nullptr, raySensor);
  EXPECT_EQ("ray_sensor", raySensor->Name());
  EXPECT_EQ(sdf::SensorType::LIDAR, raySensor->Type());
  EXPECT_EQ(ignition::math::Pose3d(1, 2, 3, 0, 0, 0), raySensor->Pose());
  const sdf::Lidar *ray = raySensor->LidarSensor();
  ASSERT_NE(nullptr, ray);
  EXPECT_EQ(320u, ray->HorizontalScanSamples());
  EXPECT_DOUBLE_EQ(0.9, ray->HorizontalScanResolution());
  EXPECT_DOUBLE_EQ(1.75, *(ray->HorizontalScanMinAngle()));
  EXPECT_DOUBLE_EQ(2.94, *(ray->HorizontalScanMaxAngle()));
  EXPECT_EQ(240u, ray->VerticalScanSamples());
  EXPECT_DOUBLE_EQ(0.8, ray->VerticalScanResolution());
  EXPECT_DOUBLE_EQ(2.75, *(ray->VerticalScanMinAngle()));
  EXPECT_DOUBLE_EQ(3.94, *(ray->VerticalScanMaxAngle()));
  EXPECT_DOUBLE_EQ(1.23, ray->RangeMin());
  EXPECT_DOUBLE_EQ(4.56, ray->RangeMax());
  EXPECT_DOUBLE_EQ(7.89, ray->RangeResolution());
  EXPECT_DOUBLE_EQ(0.98, ray->LidarNoise().Mean());
  EXPECT_DOUBLE_EQ(0.76, ray->LidarNoise().StdDev());

  // Get the lidar sensor
  const sdf::Sensor *lidarSensor = link->SensorByName("lidar_sensor");
  ASSERT_NE(nullptr, lidarSensor);
  EXPECT_EQ("lidar_sensor", lidarSensor->Name());
  EXPECT_EQ(sdf::SensorType::LIDAR, lidarSensor->Type());
  EXPECT_EQ(ignition::math::Pose3d(1, 2, 3, 0, 0, 0), lidarSensor->Pose());
  const sdf::Lidar *lidar = lidarSensor->LidarSensor();
  ASSERT_NE(nullptr, lidar);
  EXPECT_EQ(320u, lidar->HorizontalScanSamples());
  EXPECT_DOUBLE_EQ(0.9, lidar->HorizontalScanResolution());
  EXPECT_DOUBLE_EQ(1.75, *(lidar->HorizontalScanMinAngle()));
  EXPECT_DOUBLE_EQ(2.94, *(lidar->HorizontalScanMaxAngle()));
  EXPECT_EQ(240u, lidar->VerticalScanSamples());
  EXPECT_DOUBLE_EQ(0.8, lidar->VerticalScanResolution());
  EXPECT_DOUBLE_EQ(2.75, *(lidar->VerticalScanMinAngle()));
  EXPECT_DOUBLE_EQ(3.94, *(lidar->VerticalScanMaxAngle()));
  EXPECT_DOUBLE_EQ(1.23, lidar->RangeMin());
  EXPECT_DOUBLE_EQ(4.56, lidar->RangeMax());
  EXPECT_DOUBLE_EQ(7.89, lidar->RangeResolution());
  EXPECT_DOUBLE_EQ(0.98, lidar->LidarNoise().Mean());
  EXPECT_DOUBLE_EQ(0.76, lidar->LidarNoise().StdDev());

  // Get the rfid sensor
  const sdf::Sensor *rfidSensor = link->SensorByName("rfid_sensor");
  ASSERT_NE(nullptr, rfidSensor);
  EXPECT_EQ("rfid_sensor", rfidSensor->Name());
  EXPECT_EQ(sdf::SensorType::RFID, rfidSensor->Type());
  EXPECT_EQ(ignition::math::Pose3d(4, 5, 6, 0, 0, 0), rfidSensor->Pose());

  // Get the rfid tag
  const sdf::Sensor *rfidTag = link->SensorByName("rfid_tag");
  ASSERT_NE(nullptr, rfidTag);
  EXPECT_EQ("rfid_tag", rfidTag->Name());
  EXPECT_EQ(sdf::SensorType::RFIDTAG, rfidTag->Type());
  EXPECT_EQ(ignition::math::Pose3d(7, 8, 9, 0, 0, 0), rfidTag->Pose());

  // Get the sonar sensor
  const sdf::Sensor *sonarSensor = link->SensorByName("sonar_sensor");
  ASSERT_NE(nullptr, sonarSensor);
  EXPECT_EQ("sonar_sensor", sonarSensor->Name());
  EXPECT_EQ(sdf::SensorType::SONAR, sonarSensor->Type());
  EXPECT_EQ(ignition::math::Pose3d(10, 11, 12, 0, 0, 0), sonarSensor->Pose());

  // Get the wireless receiver
  const sdf::Sensor *wirelessReceiver = link->SensorByName("wireless_receiver");
  ASSERT_NE(nullptr, wirelessReceiver);
  EXPECT_EQ("wireless_receiver", wirelessReceiver->Name());
  EXPECT_EQ(sdf::SensorType::WIRELESS_RECEIVER, wirelessReceiver->Type());
  EXPECT_EQ(ignition::math::Pose3d(13, 14, 15, 0, 0, 0),
      wirelessReceiver->Pose());

  // Get the wireless transmitter
  const sdf::Sensor *wirelessTransmitter =
    link->SensorByName("wireless_transmitter");
  ASSERT_NE(nullptr, wirelessTransmitter);
  EXPECT_EQ("wireless_transmitter", wirelessTransmitter->Name());
  EXPECT_EQ(sdf::SensorType::WIRELESS_TRANSMITTER, wirelessTransmitter->Type());
  EXPECT_EQ(ignition::math::Pose3d(1, 2, 3, 0, 0, 0),
      wirelessTransmitter->Pose());
<<<<<<< HEAD
}

/////////////////////////////////////////////////
TEST(DOMLink, LoadLinkPoseRelativeTo)
{
  const std::string testFile =
    sdf::filesystem::append(PROJECT_SOURCE_PATH, "test", "sdf",
        "model_link_relative_to.sdf");

  // Load the SDF file
  sdf::Root root;
  EXPECT_TRUE(root.Load(testFile).empty());

  using Pose = ignition::math::Pose3d;

  // Get the first model
  const sdf::Model *model = root.ModelByIndex(0);
  ASSERT_NE(nullptr, model);
  EXPECT_EQ("model_link_relative_to", model->Name());
  EXPECT_EQ(3u, model->LinkCount());
  EXPECT_NE(nullptr, model->LinkByIndex(0));
  EXPECT_NE(nullptr, model->LinkByIndex(1));
  EXPECT_NE(nullptr, model->LinkByIndex(2));
  EXPECT_EQ(nullptr, model->LinkByIndex(3));
  EXPECT_EQ(Pose(0, 0, 0, 0, 0, 0), model->Pose());
  EXPECT_EQ("", model->PoseRelativeTo());

  ASSERT_TRUE(model->LinkNameExists("L1"));
  ASSERT_TRUE(model->LinkNameExists("L2"));
  ASSERT_TRUE(model->LinkNameExists("L3"));
  EXPECT_TRUE(model->LinkByName("L1")->PoseRelativeTo().empty());
  EXPECT_TRUE(model->LinkByName("L2")->PoseRelativeTo().empty());
  EXPECT_EQ("L1", model->LinkByName("L3")->PoseRelativeTo());

  EXPECT_EQ(Pose(1, 0, 0, 0, IGN_PI/2, 0), model->LinkByName("L1")->Pose());
  EXPECT_EQ(Pose(2, 0, 0, 0, 0, 0), model->LinkByName("L2")->Pose());
  EXPECT_EQ(Pose(3, 0, 0, 0, 0, 0), model->LinkByName("L3")->Pose());

  // Test ResolvePose to get each link pose in the model frame
  Pose pose;
  EXPECT_TRUE(model->LinkByName("L1")->ResolvePose("__model__", pose).empty());
  EXPECT_EQ(Pose(1, 0, 0, 0, IGN_PI/2, 0), pose);
  EXPECT_TRUE(model->LinkByName("L2")->ResolvePose("__model__", pose).empty());
  EXPECT_EQ(Pose(2, 0, 0, 0, 0, 0), pose);
  EXPECT_TRUE(model->LinkByName("L3")->ResolvePose("__model__", pose).empty());
  EXPECT_EQ(Pose(1, 0, -3, 0, IGN_PI/2, 0), pose);
  // test other API too
  EXPECT_TRUE(model->LinkByName("L1")->ResolvePose(pose).empty());
  EXPECT_EQ(Pose(1, 0, 0, 0, IGN_PI/2, 0), pose);
  EXPECT_TRUE(model->LinkByName("L2")->ResolvePose(pose).empty());
  EXPECT_EQ(Pose(2, 0, 0, 0, 0, 0), pose);
  EXPECT_TRUE(model->LinkByName("L3")->ResolvePose(pose).empty());
  EXPECT_EQ(Pose(1, 0, -3, 0, IGN_PI/2, 0), pose);

  // resolve pose of L1 relative to L3
  // should be inverse of L3's Pose()
  EXPECT_TRUE(model->LinkByName("L1")->ResolvePose("L3", pose).empty());
  EXPECT_EQ(Pose(-3, 0, 0, 0, 0, 0), pose);

  EXPECT_TRUE(model->CanonicalLinkName().empty());

  EXPECT_EQ(0u, model->JointCount());
  EXPECT_EQ(nullptr, model->JointByIndex(0));

  EXPECT_EQ(0u, model->FrameCount());
  EXPECT_EQ(nullptr, model->FrameByIndex(0));
}

/////////////////////////////////////////////////
TEST(DOMLink, LoadInvalidLinkPoseRelativeTo)
{
  const std::string testFile =
    sdf::filesystem::append(PROJECT_SOURCE_PATH, "test", "sdf",
        "model_invalid_link_relative_to.sdf");

  // Load the SDF file
  sdf::Root root;
  EXPECT_TRUE(root.Load(testFile).empty());

  // Get the first model
  const sdf::Model *model = root.ModelByIndex(0);
  ASSERT_NE(nullptr, model);
  EXPECT_EQ("model_invalid_link_relative_to", model->Name());
  EXPECT_EQ(2u, model->LinkCount());
  EXPECT_NE(nullptr, model->LinkByIndex(0));
  EXPECT_NE(nullptr, model->LinkByIndex(1));
  EXPECT_EQ(nullptr, model->LinkByIndex(2));
  EXPECT_EQ(ignition::math::Pose3d(0, 0, 0, 0, 0, 0), model->Pose());
  EXPECT_EQ("", model->PoseRelativeTo());

  ASSERT_TRUE(model->LinkNameExists("L"));
  ASSERT_TRUE(model->LinkNameExists("self_cycle"));
  EXPECT_EQ("A", model->LinkByName("L")->PoseRelativeTo());
  EXPECT_EQ("self_cycle", model->LinkByName("self_cycle")->PoseRelativeTo());

  EXPECT_TRUE(model->CanonicalLinkName().empty());

  EXPECT_EQ(0u, model->JointCount());
  EXPECT_EQ(nullptr, model->JointByIndex(0));

  EXPECT_EQ(0u, model->FrameCount());
  EXPECT_EQ(nullptr, model->FrameByIndex(0));
=======

  // Get the air_pressure sensor
  const sdf::Sensor *airPressureSensor = link->SensorByName(
      "air_pressure_sensor");
  ASSERT_NE(nullptr, airPressureSensor);
  EXPECT_EQ("air_pressure_sensor", airPressureSensor->Name());
  EXPECT_EQ(sdf::SensorType::AIR_PRESSURE, airPressureSensor->Type());
  EXPECT_EQ(ignition::math::Pose3d(10, 20, 30, 0, 0, 0),
      airPressureSensor->Pose());
  const sdf::AirPressure *airSensor = airPressureSensor->AirPressureSensor();
  ASSERT_NE(nullptr, airSensor);
  EXPECT_DOUBLE_EQ(3.4, airSensor->PressureNoise().Mean());
  EXPECT_DOUBLE_EQ(5.6, airSensor->PressureNoise().StdDev());
  EXPECT_DOUBLE_EQ(123.4, airSensor->ReferenceAltitude());
>>>>>>> f0c500b6
}<|MERGE_RESOLUTION|>--- conflicted
+++ resolved
@@ -143,12 +143,8 @@
   ASSERT_NE(nullptr, upperLink);
   EXPECT_EQ(ignition::math::Pose3d(0, 0, 2.1, -1.5708, 0, 0),
       upperLink->Pose());
-<<<<<<< HEAD
   EXPECT_EQ("", upperLink->PoseRelativeTo());
-=======
-  EXPECT_EQ("", upperLink->PoseFrame());
   EXPECT_TRUE(upperLink->EnableWind());
->>>>>>> f0c500b6
 
   const ignition::math::Inertiald inertialUpper = upperLink->Inertial();
   EXPECT_DOUBLE_EQ(1.0, inertialUpper.MassMatrix().Mass());
@@ -550,7 +546,20 @@
   EXPECT_EQ(sdf::SensorType::WIRELESS_TRANSMITTER, wirelessTransmitter->Type());
   EXPECT_EQ(ignition::math::Pose3d(1, 2, 3, 0, 0, 0),
       wirelessTransmitter->Pose());
-<<<<<<< HEAD
+
+  // Get the air_pressure sensor
+  const sdf::Sensor *airPressureSensor = link->SensorByName(
+      "air_pressure_sensor");
+  ASSERT_NE(nullptr, airPressureSensor);
+  EXPECT_EQ("air_pressure_sensor", airPressureSensor->Name());
+  EXPECT_EQ(sdf::SensorType::AIR_PRESSURE, airPressureSensor->Type());
+  EXPECT_EQ(ignition::math::Pose3d(10, 20, 30, 0, 0, 0),
+      airPressureSensor->Pose());
+  const sdf::AirPressure *airSensor = airPressureSensor->AirPressureSensor();
+  ASSERT_NE(nullptr, airSensor);
+  EXPECT_DOUBLE_EQ(3.4, airSensor->PressureNoise().Mean());
+  EXPECT_DOUBLE_EQ(5.6, airSensor->PressureNoise().StdDev());
+  EXPECT_DOUBLE_EQ(123.4, airSensor->ReferenceAltitude());
 }
 
 /////////////////////////////////////////////////
@@ -653,20 +662,4 @@
 
   EXPECT_EQ(0u, model->FrameCount());
   EXPECT_EQ(nullptr, model->FrameByIndex(0));
-=======
-
-  // Get the air_pressure sensor
-  const sdf::Sensor *airPressureSensor = link->SensorByName(
-      "air_pressure_sensor");
-  ASSERT_NE(nullptr, airPressureSensor);
-  EXPECT_EQ("air_pressure_sensor", airPressureSensor->Name());
-  EXPECT_EQ(sdf::SensorType::AIR_PRESSURE, airPressureSensor->Type());
-  EXPECT_EQ(ignition::math::Pose3d(10, 20, 30, 0, 0, 0),
-      airPressureSensor->Pose());
-  const sdf::AirPressure *airSensor = airPressureSensor->AirPressureSensor();
-  ASSERT_NE(nullptr, airSensor);
-  EXPECT_DOUBLE_EQ(3.4, airSensor->PressureNoise().Mean());
-  EXPECT_DOUBLE_EQ(5.6, airSensor->PressureNoise().StdDev());
-  EXPECT_DOUBLE_EQ(123.4, airSensor->ReferenceAltitude());
->>>>>>> f0c500b6
 }