--- conflicted
+++ resolved
@@ -23,17 +23,11 @@
 
 #include "test_config.h"
 
-<<<<<<< HEAD
-const std::string SDF_TEST_FILE =
-  sdf::testing::TestFile("integration", "urdf_joint_parameters.urdf");
-
-=======
->>>>>>> f180b397
 /////////////////////////////////////////////////
 TEST(SDFParser, JointAxisParameters)
 {
-  const std::string sdfTestFile = sdf::filesystem::append(
-      PROJECT_SOURCE_PATH, "test", "integration", "urdf_joint_parameters.urdf");
+  const std::string sdfTestFile =
+      sdf::testing::TestFile("integration", "urdf_joint_parameters.urdf");
 
   sdf::SDFPtr robot(new sdf::SDF());
   sdf::init(robot);
