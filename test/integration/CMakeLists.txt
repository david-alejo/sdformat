--- conflicted
+++ resolved
@@ -31,14 +31,10 @@
   model_dom.cc
   model_versions.cc
   nested_model.cc
-<<<<<<< HEAD
   nested_multiple_elements_error.cc
+  param_passing.cc
   parser_error_detection.cc
   parser_config.cc
-=======
-  param_passing.cc
-  parser_error_detection.cc
->>>>>>> 3c727c97
   particle_emitter_dom.cc
   plugin_attribute.cc
   plugin_bool.cc
