/*
 * Copyright 2018 Open Source Robotics Foundation
 *
 * Licensed under the Apache License, Version 2.0 (the "License");
 * you may not use this file except in compliance with the License.
 * You may obtain a copy of the License at
 *
 *     http://www.apache.org/licenses/LICENSE-2.0
 *
 * Unless required by applicable law or agreed to in writing, software
 * distributed under the License is distributed on an "AS IS" BASIS,
 * WITHOUT WARRANTIES OR CONDITIONS OF ANY KIND, either express or implied.
 * See the License for the specific language governing permissions and
 * limitations under the License.
 *
 */

#include <limits>
#include <string>
#include <vector>
#include <gtest/gtest.h>

#include "sdf/Element.hh"
#include "sdf/Filesystem.hh"
#include "sdf/Joint.hh"
#include "sdf/JointAxis.hh"
#include "sdf/Link.hh"
#include "sdf/Model.hh"
#include "sdf/Root.hh"
#include "sdf/Types.hh"
#include "test_config.h"

//////////////////////////////////////////////////
TEST(DOMJointAxis, Complete)
{
  const std::string testFile =
    sdf::filesystem::append(PROJECT_SOURCE_PATH, "test", "sdf",
        "joint_complete.sdf");

  // Load the SDF file
  sdf::Root root;
  sdf::Errors errors = root.Load(testFile);
  EXPECT_TRUE(errors.empty());

  // Get the first model
  const sdf::Model *model = root.Model();
  ASSERT_NE(nullptr, model);

  // The model should have nine joints.
  EXPECT_EQ(9u, model->JointCount());

  std::vector<sdf::JointType> jointTypes =
  {
    sdf::JointType::REVOLUTE,
    sdf::JointType::BALL,
    sdf::JointType::CONTINUOUS,
    sdf::JointType::FIXED,
    sdf::JointType::GEARBOX,
    sdf::JointType::PRISMATIC,
    sdf::JointType::REVOLUTE2,
    sdf::JointType::SCREW,
    sdf::JointType::UNIVERSAL,
  };
  for (size_t i = 0; i < jointTypes.size(); ++i)
  {
    EXPECT_EQ(jointTypes[i], model->JointByIndex(i)->Type()) << i;
  }

  // Get the joint
  const sdf::Joint *joint = model->JointByIndex(0);
  ASSERT_NE(nullptr, joint);
  ASSERT_NE(nullptr, joint->Element());
  EXPECT_EQ(sdf::JointType::REVOLUTE, joint->Type());

  // Get the first axis
  const sdf::JointAxis *axis = joint->Axis();
  ASSERT_NE(nullptr, axis);
  ASSERT_NE(nullptr, axis->Element());

  // Get the second axis
  const sdf::JointAxis *axis2 = joint->Axis(1);
  ASSERT_NE(nullptr, axis2);

  EXPECT_EQ(ignition::math::Vector3d::UnitZ, axis->Xyz());
  EXPECT_EQ(ignition::math::Vector3d::UnitY, axis2->Xyz());

  EXPECT_EQ("__model__", axis->XyzExpressedIn());
  EXPECT_TRUE(axis2->XyzExpressedIn().empty());

  SDF_SUPPRESS_DEPRECATED_BEGIN
  EXPECT_DOUBLE_EQ(0.5, axis->InitialPosition());
  EXPECT_DOUBLE_EQ(1.5, axis2->InitialPosition());
  SDF_SUPPRESS_DEPRECATED_END

  EXPECT_DOUBLE_EQ(-0.5, axis->Lower());
  EXPECT_DOUBLE_EQ(0.5, axis->Upper());
  EXPECT_DOUBLE_EQ(-1.0, axis2->Lower());
  EXPECT_DOUBLE_EQ(1.0, axis2->Upper());

  EXPECT_DOUBLE_EQ(123.4, axis->Effort());
  EXPECT_DOUBLE_EQ(0.5, axis2->Effort());

  EXPECT_DOUBLE_EQ(12.0, axis->MaxVelocity());
  EXPECT_DOUBLE_EQ(200.0, axis2->MaxVelocity());

  EXPECT_DOUBLE_EQ(0.1, axis->Damping());
  EXPECT_DOUBLE_EQ(0.0, axis2->Damping());

  EXPECT_DOUBLE_EQ(0.2, axis->Friction());
  EXPECT_DOUBLE_EQ(0.0, axis2->Friction());

  EXPECT_DOUBLE_EQ(1.3, axis->SpringReference());
  EXPECT_DOUBLE_EQ(0.0, axis2->SpringReference());

  EXPECT_DOUBLE_EQ(10.6, axis->SpringStiffness());
  EXPECT_DOUBLE_EQ(0.0, axis2->SpringStiffness());
}

//////////////////////////////////////////////////
TEST(DOMJointAxis, XyzExpressedIn)
{
  const std::string testFile =
    sdf::filesystem::append(PROJECT_SOURCE_PATH, "test", "sdf",
        "model_joint_axis_expressed_in.sdf");

  // Load the SDF file
  sdf::Root root;
  sdf::Errors errors = root.Load(testFile);
  EXPECT_TRUE(errors.empty());

  using Pose = ignition::math::Pose3d;
  using Quaternion = ignition::math::Quaterniond;
  using Vector3 = ignition::math::Vector3d;

  // Get the first model
  const sdf::Model *model = root.Model();
  ASSERT_NE(nullptr, model);
  EXPECT_EQ("model_joint_axis_expressed_in", model->Name());
  EXPECT_EQ(4u, model->LinkCount());
  EXPECT_NE(nullptr, model->LinkByIndex(0));
  EXPECT_NE(nullptr, model->LinkByIndex(1));
  EXPECT_NE(nullptr, model->LinkByIndex(2));
  EXPECT_NE(nullptr, model->LinkByIndex(3));
  EXPECT_EQ(nullptr, model->LinkByIndex(4));
  EXPECT_EQ(Pose(0, 0, 0, 0, 0, 0), model->RawPose());
  EXPECT_EQ("", model->PoseRelativeTo());

  ASSERT_TRUE(model->LinkNameExists("P1"));
  ASSERT_TRUE(model->LinkNameExists("P2"));
  ASSERT_TRUE(model->LinkNameExists("C1"));
  ASSERT_TRUE(model->LinkNameExists("C2"));
  EXPECT_TRUE(model->LinkByName("P1")->PoseRelativeTo().empty());
  EXPECT_TRUE(model->LinkByName("P2")->PoseRelativeTo().empty());
  EXPECT_TRUE(model->LinkByName("C1")->PoseRelativeTo().empty());
  EXPECT_EQ("J2", model->LinkByName("C2")->PoseRelativeTo());

  EXPECT_EQ(Pose(1, 0, 0, 0, IGN_PI/2, 0), model->LinkByName("P1")->RawPose());
  EXPECT_EQ(Pose(2, 0, 0, 0, -IGN_PI/2, 0), model->LinkByName("C1")->RawPose());
  EXPECT_EQ(Pose(3, 0, 0, 0, IGN_PI/2, 0), model->LinkByName("P2")->RawPose());
  EXPECT_EQ(Pose(4, 0, 0, 0, 0, 0), model->LinkByName("C2")->RawPose());

  EXPECT_TRUE(model->CanonicalLinkName().empty());

  EXPECT_EQ(2u, model->JointCount());
  EXPECT_NE(nullptr, model->JointByIndex(0));
  EXPECT_NE(nullptr, model->JointByIndex(1));
  EXPECT_EQ(nullptr, model->JointByIndex(2));
  ASSERT_TRUE(model->JointNameExists("J1"));
  ASSERT_TRUE(model->JointNameExists("J2"));
  EXPECT_EQ(sdf::JointType::REVOLUTE, model->JointByName("J1")->Type());
  EXPECT_EQ(sdf::JointType::REVOLUTE, model->JointByName("J2")->Type());
  ASSERT_NE(nullptr, model->JointByName("J1")->Axis(0));
  ASSERT_NE(nullptr, model->JointByName("J2")->Axis(0));
  EXPECT_EQ(nullptr, model->JointByName("J1")->Axis(1));
  EXPECT_EQ(nullptr, model->JointByName("J2")->Axis(1));

  EXPECT_TRUE(model->JointByName("J1")->PoseRelativeTo().empty());
  EXPECT_EQ("P2", model->JointByName("J2")->PoseRelativeTo());
  EXPECT_EQ(Quaternion(0, 0, 0), model->JointByName("J1")->RawPose().Rot());
  EXPECT_EQ(Quaternion(0, 0, 0), model->JointByName("J2")->RawPose().Rot());

  auto joint1axis = model->JointByName("J1")->Axis();
  auto joint2axis = model->JointByName("J2")->Axis();
  EXPECT_TRUE(joint1axis->XyzExpressedIn().empty());
  EXPECT_EQ("__model__", joint2axis->XyzExpressedIn());
  EXPECT_EQ(Vector3(0, 0, 1), joint1axis->Xyz());
  EXPECT_EQ(Vector3(0, 0, 1), joint2axis->Xyz());
  // resolve axis xyz relative to expressed-in frame and confirm it matches
  // numbers in the model file
  Vector3 vec3;
  EXPECT_TRUE(joint1axis->ResolveXyz(vec3, "C1").empty());
  EXPECT_EQ(Vector3(0, 0, 1), vec3);
  EXPECT_TRUE(joint1axis->ResolveXyz(vec3).empty());
  EXPECT_EQ(Vector3(0, 0, 1), vec3);
  EXPECT_TRUE(joint2axis->ResolveXyz(vec3, "__model__").empty());
  EXPECT_EQ(Vector3(0, 0, 1), vec3);

  Pose pose;

  // Test ResolveFrame to get each joint pose rotation in the model frame.
  EXPECT_TRUE(
      model->JointByName("J1")->
          SemanticPose().Resolve(pose, "__model__").empty());
  EXPECT_EQ(Quaternion(0, -IGN_PI/2, 0), pose.Rot());
  EXPECT_TRUE(
      model->JointByName("J2")->
          SemanticPose().Resolve(pose, "__model__").empty());
  EXPECT_EQ(Quaternion(0, IGN_PI/2, 0), pose.Rot());

  // Resolve joint axis xyz values in __model__ and child link frames
  EXPECT_TRUE(joint1axis->ResolveXyz(vec3, "__model__").empty());
  EXPECT_EQ(Vector3(-1, 0, 0), vec3);
  EXPECT_TRUE(joint2axis->ResolveXyz(vec3, "__model__").empty());
  EXPECT_EQ(Vector3(0, 0, 1), vec3);

  EXPECT_TRUE(joint1axis->ResolveXyz(vec3, "C1").empty());
  EXPECT_EQ(Vector3(0, 0, 1), vec3);
  EXPECT_TRUE(joint1axis->ResolveXyz(vec3).empty());
  EXPECT_EQ(Vector3(0, 0, 1), vec3);
  EXPECT_TRUE(joint2axis->ResolveXyz(vec3, "C2").empty());
  EXPECT_EQ(Vector3(-1, 0, 0), vec3);
  EXPECT_TRUE(joint2axis->ResolveXyz(vec3).empty());
  EXPECT_EQ(Vector3(-1, 0, 0), vec3);

  EXPECT_EQ(0u, model->FrameCount());
  EXPECT_EQ(nullptr, model->FrameByIndex(0));
}

//////////////////////////////////////////////////
<<<<<<< HEAD
=======
TEST(DOMJointAxis, InfiniteLimits)
{
  const std::string testFile =
    sdf::filesystem::append(PROJECT_SOURCE_PATH, "test", "sdf",
        "joint_axis_infinite_limits.sdf");

  // Load the SDF file
  sdf::Root root;
  sdf::Errors errors = root.Load(testFile);

  EXPECT_TRUE(errors.empty());
  for (auto e : errors)
    std::cout << e << std::endl;

  // Get the first model
  const sdf::Model *model = root.ModelByIndex(0);
  ASSERT_NE(nullptr, model);
  EXPECT_EQ("joint_axis_infinite_limits", model->Name());

  const double kInf = std::numeric_limits<double>::infinity();
  {
    auto joint = model->JointByName("default_joint_limits");
    ASSERT_NE(nullptr, joint);
    auto axis = joint->Axis(0);
    ASSERT_NE(nullptr, axis);
    EXPECT_DOUBLE_EQ(-1e16, axis->Lower());
    EXPECT_DOUBLE_EQ(1e16, axis->Upper());
    EXPECT_DOUBLE_EQ(kInf, axis->Effort());
    EXPECT_DOUBLE_EQ(kInf, axis->MaxVelocity());
  }

  {
    auto joint = model->JointByName("finite_joint_limits");
    ASSERT_NE(nullptr, joint);
    auto axis = joint->Axis(0);
    ASSERT_NE(nullptr, axis);
    EXPECT_DOUBLE_EQ(-1.5, axis->Lower());
    EXPECT_DOUBLE_EQ(1.5, axis->Upper());
    EXPECT_DOUBLE_EQ(2.5, axis->MaxVelocity());
    EXPECT_DOUBLE_EQ(5.5, axis->Effort());
  }

  {
    auto joint = model->JointByName("infinite_joint_limits_inf");
    ASSERT_NE(nullptr, joint);
    auto axis = joint->Axis(0);
    ASSERT_NE(nullptr, axis);
    EXPECT_DOUBLE_EQ(-kInf, axis->Lower());
    EXPECT_DOUBLE_EQ(kInf, axis->Upper());
    EXPECT_DOUBLE_EQ(kInf, axis->Effort());
    EXPECT_DOUBLE_EQ(kInf, axis->MaxVelocity());
  }

  {
    auto joint = model->JointByName("infinite_joint_limits_neg");
    ASSERT_NE(nullptr, joint);
    auto axis = joint->Axis(0);
    ASSERT_NE(nullptr, axis);
    EXPECT_DOUBLE_EQ(-kInf, axis->Lower());
    EXPECT_DOUBLE_EQ(kInf, axis->Upper());
    EXPECT_DOUBLE_EQ(kInf, axis->Effort());
    EXPECT_DOUBLE_EQ(kInf, axis->MaxVelocity());
  }
}

//////////////////////////////////////////////////
>>>>>>> 2cf2c8c0
TEST(DOMJointAxis, XyzNormalization)
{
  const std::string testFile =
    sdf::filesystem::append(PROJECT_SOURCE_PATH, "test", "sdf",
        "joint_axis_xyz_normalization.sdf");

  // Load the SDF file
  sdf::Root root;
  sdf::Errors errors = root.Load(testFile);

  ASSERT_EQ(1u, errors.size());
  EXPECT_TRUE(
      errors[0].Message().find("The norm of the xyz vector cannot be zero") !=
      std::string::npos);

  using ignition::math::Vector3d;

  // Get the first model
<<<<<<< HEAD
  const sdf::Model *model = root.Model();
=======
  const sdf::Model *model = root.ModelByIndex(0);
>>>>>>> 2cf2c8c0
  ASSERT_NE(nullptr, model);

  {
    auto joint1 = model->JointByName("joint1");
    ASSERT_FALSE(nullptr == joint1);
    ASSERT_FALSE(nullptr == joint1->Axis(0));
    EXPECT_EQ(Vector3d::UnitZ, joint1->Axis(0)->Xyz());
  }

  {
    auto joint2 = model->JointByName("joint2");
    ASSERT_FALSE(nullptr == joint2);
    ASSERT_FALSE(nullptr == joint2->Axis(0));
    EXPECT_EQ(Vector3d::UnitX, joint2->Axis(0)->Xyz());
  }

  {
    auto joint3 = model->JointByName("joint3");
    ASSERT_FALSE(nullptr == joint3);
    ASSERT_FALSE(nullptr == joint3->Axis(0));
    EXPECT_EQ(-Vector3d::UnitX, joint3->Axis(0)->Xyz());
    ASSERT_FALSE(nullptr == joint3->Axis(1));
    EXPECT_EQ(Vector3d::UnitY, joint3->Axis(1)->Xyz());
  }

  {
    auto joint4 = model->JointByName("joint4");
    ASSERT_FALSE(nullptr == joint4);
    ASSERT_FALSE(nullptr == joint4->Axis(0));
    EXPECT_EQ(Vector3d::UnitZ, joint4->Axis(0)->Xyz());
  }
}<|MERGE_RESOLUTION|>--- conflicted
+++ resolved
@@ -227,8 +227,6 @@
 }
 
 //////////////////////////////////////////////////
-<<<<<<< HEAD
-=======
 TEST(DOMJointAxis, InfiniteLimits)
 {
   const std::string testFile =
@@ -295,7 +293,6 @@
 }
 
 //////////////////////////////////////////////////
->>>>>>> 2cf2c8c0
 TEST(DOMJointAxis, XyzNormalization)
 {
   const std::string testFile =
@@ -314,11 +311,7 @@
   using ignition::math::Vector3d;
 
   // Get the first model
-<<<<<<< HEAD
   const sdf::Model *model = root.Model();
-=======
-  const sdf::Model *model = root.ModelByIndex(0);
->>>>>>> 2cf2c8c0
   ASSERT_NE(nullptr, model);
 
   {
