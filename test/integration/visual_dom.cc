--- conflicted
+++ resolved
@@ -80,11 +80,7 @@
   const sdf::Visual *plateVis = baseLink->VisualByIndex(0);
   ASSERT_TRUE(plateVis != nullptr);
 
-<<<<<<< HEAD
-  EXPECT_EQ(ignition::math::Pose3d(0, 0, 0.01, 0, 0, 0), plateVis->Pose());
-=======
   EXPECT_EQ(ignition::math::Pose3d(0, 0, 0.01, 0, 0, 0), plateVis->RawPose());
->>>>>>> 9a706ebb
   EXPECT_EQ("", plateVis->PoseRelativeTo());
   EXPECT_FALSE(plateVis->CastShadows());
 
@@ -92,12 +88,8 @@
   ASSERT_TRUE(poleVis != nullptr);
   EXPECT_TRUE(poleVis->CastShadows());
 
-<<<<<<< HEAD
-  EXPECT_EQ(ignition::math::Pose3d(-0.275, 0, 1.1, 0, 0, 0), poleVis->Pose());
-=======
   EXPECT_EQ(ignition::math::Pose3d(-0.275, 0, 1.1, 0, 0, 0),
             poleVis->RawPose());
->>>>>>> 9a706ebb
   EXPECT_EQ("", poleVis->PoseRelativeTo());
 }
 
@@ -211,7 +203,7 @@
   EXPECT_NE(nullptr, model->LinkByIndex(0));
   EXPECT_NE(nullptr, model->LinkByIndex(1));
   EXPECT_EQ(nullptr, model->LinkByIndex(2));
-  EXPECT_EQ(Pose(0, 0, 0, 0, 0, 0), model->Pose());
+  EXPECT_EQ(Pose(0, 0, 0, 0, 0, 0), model->RawPose());
   EXPECT_EQ("", model->PoseRelativeTo());
 
   ASSERT_TRUE(model->LinkNameExists("P"));
@@ -269,12 +261,12 @@
   EXPECT_EQ("F3", linkC->VisualByName("vF3")->PoseRelativeTo());
   EXPECT_EQ("F4", linkC->VisualByName("vF4")->PoseRelativeTo());
 
-  EXPECT_EQ(Pose(0, 0, 10, 0, 0, 0), linkP->VisualByName("vP1")->Pose());
-  EXPECT_EQ(Pose(0, 0, 11, 0, 0, 0), linkP->VisualByName("vP2")->Pose());
-  EXPECT_EQ(Pose(0, 0, 12, 0, 0, 0), linkC->VisualByName("vP")->Pose());
-  EXPECT_EQ(Pose(0, 0, 13, 0, 0, 0), linkC->VisualByName("vJ")->Pose());
-  EXPECT_EQ(Pose(0, 0, 14, 0, 0, 0), linkC->VisualByName("vF3")->Pose());
-  EXPECT_EQ(Pose(0, 0, 15, 0, 0, 0), linkC->VisualByName("vF4")->Pose());
+  EXPECT_EQ(Pose(0, 0, 10, 0, 0, 0), linkP->VisualByName("vP1")->RawPose());
+  EXPECT_EQ(Pose(0, 0, 11, 0, 0, 0), linkP->VisualByName("vP2")->RawPose());
+  EXPECT_EQ(Pose(0, 0, 12, 0, 0, 0), linkC->VisualByName("vP")->RawPose());
+  EXPECT_EQ(Pose(0, 0, 13, 0, 0, 0), linkC->VisualByName("vJ")->RawPose());
+  EXPECT_EQ(Pose(0, 0, 14, 0, 0, 0), linkC->VisualByName("vF3")->RawPose());
+  EXPECT_EQ(Pose(0, 0, 15, 0, 0, 0), linkC->VisualByName("vF4")->RawPose());
 
   // Test resolvePose for each frame with its relative_to value.
   // Numbers should match the raw pose value in the model file.
