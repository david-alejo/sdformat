--- conflicted
+++ resolved
@@ -23,23 +23,12 @@
 
 #include "test_config.h"
 
-<<<<<<< HEAD
-const std::string URDF_TEST_FILE =
-  sdf::testing::TestFile(
-      "integration", "cfm_damping_implicit_spring_damper.urdf");
-
-const std::string SDF_TEST_FILE =
-  sdf::testing::TestFile(
-      "integration", "cfm_damping_implicit_spring_damper.sdf");
-=======
->>>>>>> f180b397
 
 /////////////////////////////////////////////////
 TEST(SDFParser, CFMDampingSDFTest)
 {
-  const std::string sdfTestFile =
-      sdf::filesystem::append(PROJECT_SOURCE_PATH, "test", "integration",
-                              "cfm_damping_implicit_spring_damper.sdf");
+  const std::string sdfTestFile = sdf::testing::TestFile(
+      "integration", "cfm_damping_implicit_spring_damper.sdf");
   sdf::SDFPtr robot(new sdf::SDF());
   sdf::init(robot);
   ASSERT_TRUE(sdf::readFile(sdfTestFile, robot));
@@ -117,9 +106,8 @@
 /////////////////////////////////////////////////
 TEST(SDFParser, CFMDampingURDFTest)
 {
-  const std::string urdfTestFile =
-      sdf::filesystem::append(PROJECT_SOURCE_PATH, "test", "integration",
-                              "cfm_damping_implicit_spring_damper.urdf");
+  const std::string urdfTestFile = sdf::testing::TestFile(
+      "integration", "cfm_damping_implicit_spring_damper.urdf");
 
   sdf::SDFPtr robot(new sdf::SDF());
   sdf::init(robot);
