--- conflicted
+++ resolved
@@ -2,12 +2,9 @@
 
 ### SDFormat 8.X.X (201X-XX-XX)
 
-<<<<<<< HEAD
-=======
 1. Added IMU Sensor DOM.
    * [Pull request 532](https://bitbucket.org/osrf/sdformat/pull-requests/532)
 
->>>>>>> 7d4992b1
 1. Added Camera Sensor DOM.
    * [Pull request 531](https://bitbucket.org/osrf/sdformat/pull-requests/531)
 
