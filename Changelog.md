--- conflicted
+++ resolved
@@ -5,12 +5,9 @@
 1. SDF DOM: Added a document object model.
    * [Pull request 387](https://bitbucket.org/osrf/sdformat/pull-requests/387)
    * [Pull request 389](https://bitbucket.org/osrf/sdformat/pull-requests/389)
-<<<<<<< HEAD
    * [Pull request 394](https://bitbucket.org/osrf/sdformat/pull-requests/394)
-=======
    * [Pull request 396](https://bitbucket.org/osrf/sdformat/pull-requests/396)
    * [Pull request 397](https://bitbucket.org/osrf/sdformat/pull-requests/397)
->>>>>>> 25f36530
 
 1. Add simplified ```readFile`` function.
    * [Pull request 347](https://bitbucket.org/osrf/sdformat/pull-requests/347)
