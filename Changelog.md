## SDFormat 3.0

### SDFormat 3.x.x (xxxx-xx-xx)

<<<<<<< HEAD
1. Added lens element to camera SDF
     * [Pull request 213](https://bitbucket.org/osrf/sdformat/pull-request/213)
=======
1. Added torsional friction to SDF
     * [Pull request 211](https://bitbucket.org/osrf/sdformat/pull-request/211)

### SDFormat 3.1.1 (2015-08-03)

1. Fix tinyxml linking error
     * [Pull request #209](https://bitbucket.org/osrf/sdformat/pull-request/209)
>>>>>>> b881ab28

### SDFormat 3.1.0 (2015-08-02)

1. Added logical camera sensor to SDF
     * [Pull request 207](https://bitbucket.org/osrf/sdformat/pull-request/207)

### SDFormat 3.0.0 (2015-07-24)

1. Added altimeter sensor to SDF
     * [Pull request 197](https://bitbucket.org/osrf/sdformat/pull-request/197)
1. Added magnetometer sensor to SDF
     * [Pull request 198](https://bitbucket.org/osrf/sdformat/pull-request/198)
1. Fix detection of XML parsing errors
     * [Pull request 190](https://bitbucket.org/osrf/sdformat/pull-request/190)
1. Support for fixed joints
     * [Pull request 194](https://bitbucket.org/osrf/sdformat/pull-request/194)
1. Adding iterations to state
     * [Pull request 188](https://bitbucket.org/osrf/sdformat/pull-request/188)
1. Convert to use ignition-math
     * [Pull request 173](https://bitbucket.org/osrf/sdformat/pull-request/173)
1. Add world origin to scene
     * [Pull request 183](https://bitbucket.org/osrf/sdformat/pull-request/183)
1. Fix collide bitmask
     * [Pull request 182](https://bitbucket.org/osrf/sdformat/pull-request/182)
1. Adding meta information to visuals
     * [Pull request 180](https://bitbucket.org/osrf/sdformat/pull-request/180)
1. Add projection type to gui camera
     * [Pull request 178](https://bitbucket.org/osrf/sdformat/pull-request/178)
1. Fix print description to include attribute description
     * [Pull request 170](https://bitbucket.org/osrf/sdformat/pull-request/170)
1. Add -std=c++11 flag to sdf_config.cmake.in and sdformat.pc.in, needed by downstream code
     * [Pull request 172](https://bitbucket.org/osrf/sdformat/pull-request/172)
1. Added boost::any accessor for Param and Element
     * [Pull request 166](https://bitbucket.org/osrf/sdformat/pull-request/166)
1. Remove tinyxml from dependency list
     * [Pull request 152](https://bitbucket.org/osrf/sdformat/pull-request/152)
1. Added self_collide element for model
     * [Pull request 149](https://bitbucket.org/osrf/sdformat/pull-request/149)
1. Added a collision bitmask field to sdf-1.5 and c++11 support
     * [Pull request 145](https://bitbucket.org/osrf/sdformat/pull-request/145)
1. Fix problems with latin locales and decimal numbers (issue #60)
     * [Pull request 147](https://bitbucket.org/osrf/sdformat/pull-request/147)
     * [Issue 60](https://bitbucket.org/osrf/sdformat/issues/60)

## SDFormat 2.x

1. rename cfm_damping --> implicit_spring_damper
     * [Pull request 59](https://bitbucket.org/osrf/sdformat/pull-request/59)
1. add gear_ratio and reference_body for gearbox joint.
     * [Pull request 62](https://bitbucket.org/osrf/sdformat/pull-request/62)
1. Update joint stop stiffness and dissipation
     * [Pull request 61](https://bitbucket.org/osrf/sdformat/pull-request/61)
1. Support for GNUInstallDirs
     * [Pull request 64](https://bitbucket.org/osrf/sdformat/pull-request/64)
1. `<use_true_size>` element used by DEM heightmaps
     * [Pull request 67](https://bitbucket.org/osrf/sdformat/pull-request/67)
1. Do not export urdf symbols in sdformat 1.4
     * [Pull request 75](https://bitbucket.org/osrf/sdformat/pull-request/75)
1. adding deformable properties per issue #32
     * [Pull request 78](https://bitbucket.org/osrf/sdformat/pull-request/78)
     * [Issue 32](https://bitbucket.org/osrf/sdformat/issues/32)
1. Support to use external URDF
     * [Pull request 77](https://bitbucket.org/osrf/sdformat/pull-request/77)
1. Add lighting element to visual
     * [Pull request 79](https://bitbucket.org/osrf/sdformat/pull-request/79)
1. SDF 1.5: add flag to fix joint axis frame #43 (gazebo issue 494)
     * [Pull request 83](https://bitbucket.org/osrf/sdformat/pull-request/83)
     * [Issue 43](https://bitbucket.org/osrf/sdformat/issues/43)
     * [Gazebo issue 494](https://bitbucket.org/osrf/gazebo/issues/494)
1. Implement SDF_PROTOCOL_VERSION (issue #51)
     * [Pull request 90](https://bitbucket.org/osrf/sdformat/pull-request/90)
1. Port sdformat to compile on Windows (MSVC)
     * [Pull request 101](https://bitbucket.org/osrf/sdformat/pull-request/101)
1. Separate material properties in material.sdf
     * [Pull request 104](https://bitbucket.org/osrf/sdformat/pull-request/104)
1. Add road textures (repeat pull request #104 for sdf_2.0)
     * [Pull request 105](https://bitbucket.org/osrf/sdformat/pull-request/105)
1. Add Extruded Polylines as a model
     * [Pull request 93](https://bitbucket.org/osrf/sdformat/pull-request/93)
1. Added polyline for sdf_2.0
     * [Pull request 106](https://bitbucket.org/osrf/sdformat/pull-request/106)
1. Add spring_reference and spring_stiffness tags to joint axis dynamics
     * [Pull request 102](https://bitbucket.org/osrf/sdformat/pull-request/102)
1. Fix actor static
     * [Pull request 110](https://bitbucket.org/osrf/sdformat/pull-request/110)
1. New <Population> element
     * [Pull request 112](https://bitbucket.org/osrf/sdformat/pull-request/112)
1. Add camera distortion element
     * [Pull request 120](https://bitbucket.org/osrf/sdformat/pull-request/120)
1. Inclusion of magnetic field strength sensor
     * [Pull request 123](https://bitbucket.org/osrf/sdformat/pull-request/123)
1. Properly add URDF gazebo extensions blobs to SDF joint elements
     * [Pull request 125](https://bitbucket.org/osrf/sdformat/pull-request/125)
1. Allow gui plugins to be specified in SDF
     * [Pull request 127](https://bitbucket.org/osrf/sdformat/pull-request/127)
1. Backport magnetometer
     * [Pull request 128](https://bitbucket.org/osrf/sdformat/pull-request/128)
1. Add flag for MOI rescaling to sdf 1.4
     * [Pull request 121](https://bitbucket.org/osrf/sdformat/pull-request/121)
1. Parse urdf joint friction parameters, add corresponding test
     * [Pull request 129](https://bitbucket.org/osrf/sdformat/pull-request/129)
1. Allow reading of boolean values from plugin elements.
     * [Pull request 132](https://bitbucket.org/osrf/sdformat/pull-request/132)
1. Implement generation of XML Schema files (issue #2)
     * [Pull request 91](https://bitbucket.org/osrf/sdformat/pull-request/91)
1. Fix build for OS X 10.10
     * [Pull request 135](https://bitbucket.org/osrf/sdformat/pull-request/135)
1. Improve performance in loading <include> SDF elements
     * [Pull request 138](https://bitbucket.org/osrf/sdformat/pull-request/138)
1. Added urdf gazebo extension option to disable fixed joint lumping
     * [Pull request 133](https://bitbucket.org/osrf/sdformat/pull-request/133)
1. Support urdfdom 0.3 (alternative to pull request #122)
     * [Pull request 141](https://bitbucket.org/osrf/sdformat/pull-request/141)
1. Update list of supported joint types
     * [Pull request 142](https://bitbucket.org/osrf/sdformat/pull-request/142)
1. Ignore unknown elements
     * [Pull request 148](https://bitbucket.org/osrf/sdformat/pull-request/148)
1. Physics preset attributes
     * [Pull request 146](https://bitbucket.org/osrf/sdformat/pull-request/146)
1. Backport fix for latin locales (pull request #147)
     * [Pull request 150](https://bitbucket.org/osrf/sdformat/pull-request/150)

## SDFormat 1.4

### SDFormat 1.4.8 (2013-09-06)

1. Fix inertia transformations when reducing fixed joints in URDF
    * [Pull request 48](https://bitbucket.org/osrf/sdformat/pull-request/48/fix-for-issue-22-reducing-inertia-across/diff)
1. Add <use_terrain_paging> element to support terrain paging in gazebo
    * [Pull request 47](https://bitbucket.org/osrf/sdformat/pull-request/47/add-element-inside-heightmap/diff)
1. Further reduce console output when using URDF models
    * [Pull request 46](https://bitbucket.org/osrf/sdformat/pull-request/46/convert-a-few-more-sdfwarns-to-sdflog-fix/diff)
    * [Commit](https://bitbucket.org/osrf/sdformat/commits/b15d5a1ecc57abee6691618d02d59bbc3d1b84dc)

### SDFormat 1.4.7 (2013-08-22)

1. Direct console messages to std_err
    * [Pull request 44](https://bitbucket.org/osrf/sdformat/pull-request/44/fix-19-direct-all-messages-to-std_err)

### SDFormat 1.4.6 (2013-08-20)

1. Add tags for GPS sensor and sensor noise
    * [Pull request 36](https://bitbucket.org/osrf/sdformat/pull-request/36/gps-sensor-sensor-noise-and-spherical)
1. Add tags for wireless transmitter/receiver models
    * [Pull request 34](https://bitbucket.org/osrf/sdformat/pull-request/34/transceiver-support)
    * [Pull request 43](https://bitbucket.org/osrf/sdformat/pull-request/43/updated-description-of-the-transceiver-sdf)
1. Add tags for playback of audio files in Gazebo
    * [Pull request 26](https://bitbucket.org/osrf/sdformat/pull-request/26/added-audio-tags)
    * [Pull request 35](https://bitbucket.org/osrf/sdformat/pull-request/35/move-audio-to-link-and-playback-on-contact)
1. Add tags for simbody physics parameters
    * [Pull request 32](https://bitbucket.org/osrf/sdformat/pull-request/32/merging-some-updates-from-simbody-branch)
1. Log messages to a file, reduce console output
    * [Pull request 33](https://bitbucket.org/osrf/sdformat/pull-request/33/log-messages-to-file-8)
1. Generalize ode's <provide_feedback> element
    * [Pull request 38](https://bitbucket.org/osrf/sdformat/pull-request/38/add-provide_feedback-for-bullet-joint)
1. Various bug, style and test fixes

### SDFormat 1.4.5 (2013-07-23)

1. Deprecated Gazebo's internal SDF code
1. Use templatized Get functions for retrieving values from SDF files
1. Removed dependency on ROS<|MERGE_RESOLUTION|>--- conflicted
+++ resolved
@@ -2,10 +2,8 @@
 
 ### SDFormat 3.x.x (xxxx-xx-xx)
 
-<<<<<<< HEAD
 1. Added lens element to camera SDF
      * [Pull request 213](https://bitbucket.org/osrf/sdformat/pull-request/213)
-=======
 1. Added torsional friction to SDF
      * [Pull request 211](https://bitbucket.org/osrf/sdformat/pull-request/211)
 
@@ -13,7 +11,6 @@
 
 1. Fix tinyxml linking error
      * [Pull request #209](https://bitbucket.org/osrf/sdformat/pull-request/209)
->>>>>>> b881ab28
 
 ### SDFormat 3.1.0 (2015-08-02)
 
