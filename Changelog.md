## SDFormat 9.X

### SDFormat 9.X.X (202X-XX-XX)

1. Increase output precision of URDF to SDF conversion, output -0 as 0.
    * [Pull request 675](https://bitbucket.org/osrf/sdformat/pull-requests/675)

<<<<<<< HEAD
1.  Support frame semantics for models nested with <include>
    * [Pull request 668](https://bitbucket.org/osrf/sdformat/pull-requests/668)
=======
1. Add test of URDF frame semantics.
    * [Pull request 680](https://bitbucket.org/osrf/sdformat/pull-requests/680)
>>>>>>> a3468560

1. Add camera visibility mask and visual visibility flags
    * [Pull request 673](https://bitbucket.org/osrf/sdformat/pull-requests/673)

1. Include overrides for actor and light
    * [Pull request 669](https://bitbucket.org/osrf/sdformat/pull-requests/669)

1. Add functionality to generate aggregated SDFormat descriptions via CMake.
    * [Pull request 667](https://bitbucket.org/osrf/sdformat/pull-requests/667)
    * [Pull request 665](https://bitbucket.org/osrf/sdformat/pull-requests/665)

1. parser addNestedModel: check `//axis/xyz/@expressed_in` before rotating joint axis.
    * [Pull request 657](https://bitbucket.org/osrf/sdformat/pull-requests/657)
    * [Issue 219](https://bitbucket.org/osrf/sdformat/issues/219)

1.  Remove TinyXML symbols from public API: Deprecate URDF2SDF
    * [Pull request 658](https://bitbucket.org/osrf/sdformat/pull-requests/658)

1.  Remove TinyXML symbols from public API: Move uninstalled headers
    * [Pull request 662](https://bitbucket.org/osrf/sdformat/pull-requests/662)

1. Install the Windows `.dll` shared libraries to bin folder.
    * [Pull request 659](https://bitbucket.org/osrf/sdformat/pull-requests/659)
    * [Pull request 663](https://bitbucket.org/osrf/sdformat/pull-requests/663)

1. Fix cmake type for `tinyxml_INCLUDE_DIRS`.
    * [Pull request 661](https://bitbucket.org/osrf/sdformat/pull-requests/661)
    * [Pull request 663](https://bitbucket.org/osrf/sdformat/pull-requests/663)

1. Rename SDF to SDFormat / libsdformat on documentation
    * [Pull request 666](https://bitbucket.org/osrf/sdformat/pull-requests/666)

### SDFormat 9.1.0 (2020-01-29)

1. Remove URI scheme, if present, when finding files.
    * [Pull request 653](https://bitbucket.org/osrf/sdformat/pull-requests/653)

1. Fix parsing of pose elements under `<include>`
    * [Pull request 649](https://bitbucket.org/osrf/sdformat/pull-requests/649)

1. Parser: add readFileWithoutConversion and readStringWithoutConversion.
    * [Pull request 647](https://bitbucket.org/osrf/sdformat/pull-requests/647)

1. Added accessors to `ignition::math::[Boxd, Cylinderd, Planed, Sphered]`
   in the matching `sdf::[Box, Cylinder, Plane, Sphere]` classes.
    * [Pull request 639](https://bitbucket.org/osrf/sdformat/pull-requests/639)

1. Forward port of adjustments for memory leaks:
   [Pull Request 641](https://bitbucket.org/osrf/sdformat/pull-requests/641) and
   [Pull Request 644](https://bitbucket.org/osrf/sdformat/pull-requests/644)
    * [Pull Request 645](https://bitbucket.org/osrf/sdformat/pull-requests/645)

1. sdf 1.7: remove `//world/joint` element since it has never been used.
    * [Pull request 637](https://bitbucket.org/osrf/sdformat/pull-requests/637)

1. Add clipping for depth camera on rgbd camera sensor
    * [Pull request 628](https://bitbucket.org/osrf/sdformat/pull-requests/628)

1. Add tests to confirm that world is not allowed as child link of a joint.
    * [Pull request 634](https://bitbucket.org/osrf/sdformat/pull-requests/634)

1. Fix link pose multiplication for URDF.
    * [Pull request 630](https://bitbucket.org/osrf/sdformat/pull-requests/630)

1. Enable linter for URDF parser and fix style.
    * [Pull request 631](https://bitbucket.org/osrf/sdformat/pull-requests/631)

1. Converter: fix memory leak pointed out by ASan.
    * [Pull request 638](https://bitbucket.org/osrf/sdformat/pull-requests/638)

1. Access the original parsed version of an SDF document with `Element::OriginalVersion`.
    * [Pull request 640](https://bitbucket.org/osrf/sdformat/pull-requests/640)

1. Model::Load: fail fast if an sdf 1.7 file has name collisions.
    * [Pull request 648](https://bitbucket.org/osrf/sdformat/pull-requests/648)

1. Keep DOM objects even if they were loaded with errors.
    * [Pull request 655](https://bitbucket.org/osrf/sdformat/pull-requests/655)

### SDFormat 9.0.0 (2019-12-10)

1. Move recursiveSameTypeUniqueNames from ign.cc to parser.cc and make public.
    * [Pull request 606](https://bitbucket.org/osrf/sdformat/pull-requests/606)

1. Check that joints have valid parent and child names in `ign sdf --check`.
    * [Pull request 609](https://bitbucket.org/osrf/sdformat/pull-requests/609)

1. Model DOM: error when trying to load nested models, which aren't yet supported.
    * [Pull request 610](https://bitbucket.org/osrf/sdformat/pull-requests/610)

1. Use consistent namespaces in Filesystem.
    * [Pull request 567](https://bitbucket.org/osrf/sdformat/pull-requests/567)

1. Enforce rules about reserved names and unique names among sibling elements.
    * [Pull request 600](https://bitbucket.org/osrf/sdformat/pull-requests/600)

1. Relax name checking, so name collisions generate warnings and names are automatically changed.
    * [Pull request 621](https://bitbucket.org/osrf/sdformat/pull-requests/621)

1. Unversioned library name for ign tool commands.
    * [Pull request 612](https://bitbucket.org/osrf/sdformat/pull-requests/612)

1. Initial version of sdformat 1.7 specification.
    * [Pull request 588](https://bitbucket.org/osrf/sdformat/pull-requests/588)

1. Converter: add `<map>` element for converting fixed values.
    * [Pull request 580](https://bitbucket.org/osrf/sdformat/pull-requests/580)

1. Converter: add `descendant_name` attribute to recursively search for elements to convert.
    * [Pull request 596](https://bitbucket.org/osrf/sdformat/pull-requests/596)

1. sdf 1.7: replace `use_parent_model_frame` element with `//axis/xyz/@expressed_in` attribute.
    * [Pull request 589](https://bitbucket.org/osrf/sdformat/pull-requests/589)

1. sdf 1.7: replace `//pose/@frame` attribute with `//pose/@relative_to` attribute.
    * [Pull request 597](https://bitbucket.org/osrf/sdformat/pull-requests/597)

1. sdf 1.7: add `//model/@canonical_link` attribute and require models to have at least one link.
    * [Pull request 601](https://bitbucket.org/osrf/sdformat/pull-requests/601)

1. Static models: allow them to have no links and skip building FrameAttachedToGraph.
    * [Pull request 626](https://bitbucket.org/osrf/sdformat/pull-requests/626)

1. sdf 1.7: add `//frame/attached_to`, only allow frames in model and world, add Frame DOM.
    * [pull request 603](https://bitbucket.org/osrf/sdformat/pull-requests/603)

1. FrameSemantics API: add FrameAttachedToGraph and functions for building graph and resolving attached-to body.
    * [Pull request 613](https://bitbucket.org/osrf/sdformat/pull-requests/613)

1. FrameSemantics API: add PoseRelativeToGraph and functions for building graph and resolving poses.
    * [Pull request 614](https://bitbucket.org/osrf/sdformat/pull-requests/614)

1. Build and validate graphs during Model::Load and World::Load.
    * [Pull request 615](https://bitbucket.org/osrf/sdformat/pull-requests/615)

1. Add SemanticPose class with implementation for Link.
    * [Pull request 616](https://bitbucket.org/osrf/sdformat/pull-requests/616)

1. Add JointAxis::ResolveXyz and Joint::SemanticPose.
    * [Pull request 617](https://bitbucket.org/osrf/sdformat/pull-requests/617)

1. Implement SemanticPose() for Collision, Frame, Light, Model, Sensor, Visual.
    * [Pull request 618](https://bitbucket.org/osrf/sdformat/pull-requests/618)

1. Add Frame::ResolveAttachedToBody API for resolving the attached-to body of a frame.
    * [Pull request 619](https://bitbucket.org/osrf/sdformat/pull-requests/619)

1. DOM API: deprecate `(Set)?PoseFrame` API and replace with `(Set)?PoseRelativeTo`
    * [Pull request 598](https://bitbucket.org/osrf/sdformat/pull-requests/598)

1. DOM API: deprecate `(Set)?Pose` API and replace with `(Set)?RawPose`
    * [Pull request 599](https://bitbucket.org/osrf/sdformat/pull-requests/599)

1. Hide FrameSemantics implementation.
    * [Pull request 622](https://bitbucket.org/osrf/sdformat/pull-requests/622)
    * [Pull request 623](https://bitbucket.org/osrf/sdformat/pull-requests/623)

## SDFormat 8.0

### SDFormat 8.X.X (202X-XX-XX)

1. Increase output precision of URDF to SDF conversion, output -0 as 0.
    * [Pull request 675](https://bitbucket.org/osrf/sdformat/pull-requests/675)

### SDFormat 8.8.0 (2020-03-18)

1. Add Transparency to visual DOM
    * [Pull request 671](https://bitbucket.org/osrf/sdformat/pull-requests/671)

1. Install the Windows `.dll` shared libraries to bin folder.
    * [Pull request 659](https://bitbucket.org/osrf/sdformat/pull-requests/659)
    * [Pull request 663](https://bitbucket.org/osrf/sdformat/pull-requests/663)

1. Fix cmake type for `tinyxml_INCLUDE_DIRS`.
    * [Pull request 661](https://bitbucket.org/osrf/sdformat/pull-requests/661)
    * [Pull request 663](https://bitbucket.org/osrf/sdformat/pull-requests/663)

1. Add functionality to generate aggregated SDFormat descriptions via CMake.
    * [Pull request 665](https://bitbucket.org/osrf/sdformat/pull-requests/665)

1. Remove URI scheme, if present, when finding files.
    * [Pull request 650](https://bitbucket.org/osrf/sdformat/pull-requests/650)
    * [Pull request 652](https://bitbucket.org/osrf/sdformat/pull-requests/652)

1. Rename SDF to SDFormat / libsdformat on documentation
    * [Pull request 666](https://bitbucket.org/osrf/sdformat/pull-requests/666)

### SDFormat 8.7.1 (2020-01-13)

1. Fix memory leaks in move assignment operator.
    * [Pull request 641](https://bitbucket.org/osrf/sdformat/pull-requests/641)

1. Refactoring based on rule-of-five guidance to address memory leaks
   * [Pull request 644](https://bitbucket.org/osrf/sdformat/pull-requests/644)

### SDFormat 8.7.0 (2019-12-13)

1. Remove some URDF error messages
    * [Pull request 605](https://bitbucket.org/osrf/sdformat/pull-requests/605)

1. Fix parsing URDF without <material> inside <gazebo>
    * [Pull request 608](https://bitbucket.org/osrf/sdformat/pull-requests/608)

1. Backport URDF multiplication and linter
    * [Pull request 632](https://bitbucket.org/osrf/sdformat/pull-requests/632)

1. Add clipping for depth camera on rgbd camera sensor
    * [Pull request 628](https://bitbucket.org/osrf/sdformat/pull-requests/628)

### SDFormat 8.6.1 (2019-12-05)

1. Unversioned lib name for cmds
    * [Pull request 612](https://bitbucket.org/osrf/sdformat/pull-requests/612)

### SDFormat 8.6.0 (2019-11-20)

1. configure.bat: use ign-math6, not gz11
    * [Pull request 595](https://bitbucket.org/osrf/sdformat/pull-requests/595)

1. Set `sdformat8_PKGCONFIG_*` variables in cmake config instead of `SDFormat_PKGCONFIG*`.
    * [Pull request 594](https://bitbucket.org/osrf/sdformat/pull-requests/594)

1. Relax cmake check to allow compiling with gcc-7.
    * [Pull request 592](https://bitbucket.org/osrf/sdformat/pull-requests/592)

1. Use custom callbacks when reading file (support Fuel URIs).
    * [Pull request 591](https://bitbucket.org/osrf/sdformat/pull-requests/591)

1. Update visual DOM to parse `cast_shadows` property of a visual.
    * [Pull request 590](https://bitbucket.org/osrf/sdformat/pull-requests/590)

1. Build `Utils_TEST` with Utils.cc explicitly passed since its symbols are not visible.
    * [Pull request 572](https://bitbucket.org/osrf/sdformat/pull-requests/572)

### SDFormat 8.5.0 (2019-11-06)

1. Add `thermal_camera` sensor type
    * [Pull request 586](https://bitbucket.org/osrf/sdformat/pull-requests/586)

1. Use inline namespaces in Utils.cc
    * [Pull request 574](https://bitbucket.org/osrf/sdformat/pull-requests/574)

1. Convert `ign sdf` file inputs to absolute paths before processing them
    * [Pull request 583](https://bitbucket.org/osrf/sdformat/pull-requests/583)

1. Add `emissive_map` to material sdf
    * [Pull request 585](https://bitbucket.org/osrf/sdformat/pull-requests/585)

1. Converter: fix bug when converting across multiple versions.
    * [Pull request 584](https://bitbucket.org/osrf/sdformat/pull-requests/584)
    * [Pull request 573](https://bitbucket.org/osrf/sdformat/pull-requests/573)

### SDFormat 8.4.0 (2019-10-22)

1. Accept relative path in `<uri>`.
    * [Pull request 558](https://bitbucket.org/osrf/sdformat/pull-requests/558)

1. Element: don't print unset attributes.
    * [Pull request 571](https://bitbucket.org/osrf/sdformat/pull-requests/571)
    * [Pull request 576](https://bitbucket.org/osrf/sdformat/pull-requests/576)

1. Lidar.hh: remove 'using namespace ignition'.
    * [Pull request 577](https://bitbucket.org/osrf/sdformat/pull-requests/577)

1. Parse urdf files to sdf 1.5 instead of 1.4 to avoid `use_parent_model_frame`.
    * [Pull request 575](https://bitbucket.org/osrf/sdformat/pull-requests/575)

1. Set camera intrinsics axis skew (s) default value to 0
    * [Pull request 504](https://bitbucket.org/osrf/sdformat/pull-requests/504)

1. SDF Root DOM: add ActorCount, ActorByIndex, and ActorNameExists.
    * [Pull request 566](https://bitbucket.org/osrf/sdformat/pull-requests/566)

1. Avoid hardcoding /machine:x64 flag on 64-bit on MSVC with CMake >= 3.5.
    * [Pull request 565](https://bitbucket.org/osrf/sdformat/pull-requests/565)

1. Move private headers from include/sdf to src folder.
    * [Pull request 553](https://bitbucket.org/osrf/sdformat/pull-requests/553)

1. Fix ign library path on macOS.
    * [Pull request 542](https://bitbucket.org/osrf/sdformat/pull-requests/542)
    * [Pull request 564](https://bitbucket.org/osrf/sdformat/pull-requests/564)

1. Use `ign sdf --check` to check sibling elements of the same type for non-unique names.
    * [Pull request 554](https://bitbucket.org/osrf/sdformat/pull-requests/554)

1. Converter: remove all matching elements specified by `<remove>` tag.
    * [Pull request 551](https://bitbucket.org/osrf/sdformat/pull-requests/551)

### SDFormat 8.3.0 (2019-08-17)

1. Added Actor DOM
    * [Pull request 547](https://bitbucket.org/osrf/sdformat/pull-requests/547)

1. Print cmake build warnings and errors to std_err
    * [Pull request 549](https://bitbucket.org/osrf/sdformat/pull-requests/549)

### SDFormat 8.2.0 (2019-06-18)

1. Added RGBD Camera Sensor type.
    * [Pull request 540](https://bitbucket.org/osrf/sdformat/pull-requests/540)

### SDFormat 8.1.0 (2019-05-20)

1.  Change installation path of SDF description files to allow side-by-side installation.
    * [pull request 538](https://bitbucket.org/osrf/sdformat/pull-requests/538)

1. Added Lidar Sensor DOM. Also added `lidar` and `gpu_lidar` as sensor
   types. These two types are equivalent to `ray` and `gpu_ray`.
    * [Pull request 536](https://bitbucket.org/osrf/sdformat/pull-requests/536)

1. SDF Sensor DOM: copy update rate in copy constructor.
    * [Pull request 534](https://bitbucket.org/osrf/sdformat/pull-requests/534)

1. Added IMU Sensor DOM.
    * [Pull request 532](https://bitbucket.org/osrf/sdformat/pull-requests/532)

1. Added Camera Sensor DOM.
    * [Pull request 531](https://bitbucket.org/osrf/sdformat/pull-requests/531)

1. Added wind to link dom.
    * [Pull request 530](https://bitbucket.org/osrf/sdformat/pull-requests/530)

1. Added Sensor DOM `==` operator.
    * [Pull request 529](https://bitbucket.org/osrf/sdformat/pull-requests/529)

1. Added AirPressure SDF DOM
    * [Pull request 528](https://bitbucket.org/osrf/sdformat/pull-requests/528)

1. Update sdf noise elements
    * [Pull request 525](https://bitbucket.org/osrf/sdformat/pull-requests/525)
    * [Pull request 522](https://bitbucket.org/osrf/sdformat/pull-requests/522)

1. Apply rule of five for various DOM classes
    * [Pull request 524](https://bitbucket.org/osrf/sdformat/pull-requests/524)

1. Support setting sensor types from a string.
    * [Pull request 523](https://bitbucket.org/osrf/sdformat/pull-requests/523)

1. Added Altimeter SDF DOM
    * [Pull request 527](https://bitbucket.org/osrf/sdformat/pull-requests/527)

1. Added Magnetometer SDF DOM
    * [Pull request 518](https://bitbucket.org/osrf/sdformat/pull-requests/518)
    * [Pull request 519](https://bitbucket.org/osrf/sdformat/pull-requests/519)

1. Add Scene SDF DOM
    * [Pull request 517](https://bitbucket.org/osrf/sdformat/pull-requests/517)

1. Add PBR material SDF element
    * [Pull request 512](https://bitbucket.org/osrf/sdformat/pull-requests/512)
    * [Pull request 520](https://bitbucket.org/osrf/sdformat/pull-requests/520)
    * [Pull request 535](https://bitbucket.org/osrf/sdformat/pull-requests/535)

1. Set geometry shapes
    * [Pull request 515](https://bitbucket.org/osrf/sdformat/pull-requests/515)

1. Clarify names of libsdformat parser and SDF specification in Readme.
    * [Pull request 514](https://bitbucket.org/osrf/sdformat/pull-requests/514)

1. Disable macOS tests failing due to issue 202.
    * [Pull request 511](https://bitbucket.org/osrf/sdformat/pull-requests/511)
    * [Issue 202](https://bitbucket.org/osrf/sdformat/issues/202)

### SDFormat 8.0.0 (2019-03-01)

1. Rename depth camera from 'depth' to 'depth_camera'
    * [Pull request 507](https://bitbucket.org/osrf/sdformat/pull-requests/507)

1. Rename enum Ray to Lidar
    * [Pull request 502](https://bitbucket.org/osrf/sdformat/pull-requests/502)

1. Add support for files that have light tags in the root
    * [Pull request 499](https://bitbucket.org/osrf/sdformat/pull-requests/499)

1. Fix locale problems of std::stringstream and of Param::ValueFromString
    * [Pull request 492](https://bitbucket.org/osrf/sdformat/pull-requests/492)
    * Contribution by Silvio Traversaro

1. Add functions to set visual dom's geometry and material
    * [Pull request 490](https://bitbucket.org/osrf/sdformat/pull-requests/490)

1. Change cmake project name to sdformat8, export cmake targets
    * [Pull request 475](https://bitbucket.org/osrf/sdformat/pull-requests/475)
    * [Pull request 476](https://bitbucket.org/osrf/sdformat/pull-requests/476)

1. SDF DOM: Add copy constructor and assignment operator to Light. Add lights to Link
    * [Pull request 469](https://bitbucket.org/osrf/sdformat/pull-requests/469)

1. Make `<limit>` a required element for `<axis2>`
    * [Pull request #472](https://bitbucket.org/osrf/sdformat/pull-requests/472)

1. SDF DOM: Add DOM methods for setting axis and thread pitch in `sdf::Joint`
    * [Pull request #471](https://bitbucket.org/osrf/sdformat/pull-requests/471)
    * [Pull request #474](https://bitbucket.org/osrf/sdformat/pull-requests/474)

1. SDF DOM: Add copy constructors and assignment operator to JointAxis
    * [Pull request #470](https://bitbucket.org/osrf/sdformat/pull-requests/470)

1. Removed boost
    * [Pull request #438](https://bitbucket.org/osrf/sdformat/pull-requests/438)

1. Versioned namespace
    * [Pull request 464](https://bitbucket.org/osrf/sdformat/pull-requests/464)

1. Versioned library install
    * [Pull request 463](https://bitbucket.org/osrf/sdformat/pull-requests/463)

1. Add SetGeom to Collision
    * [Pull request 465](https://bitbucket.org/osrf/sdformat/pull-requests/465)

1. SDF DOM: Add copy/move constructors and assignment operator to Geometry
    * [Pull request 460](https://bitbucket.org/osrf/sdformat/pull-requests/460)

1. SDF DOM: Add copy/move constructors and assignment operator to Material
    * [Pull request 461](https://bitbucket.org/osrf/sdformat/pull-requests/461)

1. Add collision_detector to dart physics config
    * [Pull request 440](https://bitbucket.org/osrf/sdformat/pull-requests/440)

1. Fix cpack now that project name has version number
    * [Pull request 478](https://bitbucket.org/osrf/sdformat/pull-requests/478)

1. Animation tension
    * [Pull request 466](https://bitbucket.org/osrf/sdformat/pull-requests/466)

1. Add "geometry" for sonar collision shape
    * [Pull request 479](https://bitbucket.org/osrf/sdformat/pull-requests/479)

1. Fix Gui copy constructor
    * [Pull request 486](https://bitbucket.org/osrf/sdformat/pull-requests/486)

1. Sensor DOM
    * [Pull request 488](https://bitbucket.org/osrf/sdformat/pull-requests/488)
    * [Pull request 481](https://bitbucket.org/osrf/sdformat/pull-requests/481)

## SDFormat 7.0

### SDFormat 7.0.0 (xxxx-xx-xx)

1. Build Utils_TEST with Utils.cc explicitly passed since its symbols are not visible.
    * [Pull request 572](https://bitbucket.org/osrf/sdformat/pull-requests/572)

1. Parse urdf files to sdf 1.5 instead of 1.4 to avoid `use_parent_model_frame`.
    * [Pull request 575](https://bitbucket.org/osrf/sdformat/pull-requests/575)

1. Set camera intrinsics axis skew (s) default value to 0
    * [Pull request 504](https://bitbucket.org/osrf/sdformat/pull-requests/504)

1. Avoid hardcoding /machine:x64 flag on 64-bit on MSVC with CMake >= 3.5.
    * [Pull request 565](https://bitbucket.org/osrf/sdformat/pull-requests/565)

1. Prevent duplicate `use_parent_model_frame` tags during file conversion.
    * [Pull request 573](https://bitbucket.org/osrf/sdformat/pull-requests/573)

1. Backport inline versioned namespace from version 8.
    * [Pull request 557](https://bitbucket.org/osrf/sdformat/pull-requests/557)
    * [pull request 464](https://bitbucket.org/osrf/sdformat/pull-requests/464)

1. Backport cmake and sdf spec changes from version 8.
    * [Pull request 550](https://bitbucket.org/osrf/sdformat/pull-requests/550)
    * [pull request 538](https://bitbucket.org/osrf/sdformat/pull-requests/538)
    * [Pull request 525](https://bitbucket.org/osrf/sdformat/pull-requests/525)
    * [Pull request 475](https://bitbucket.org/osrf/sdformat/pull-requests/475)
    * [Pull request 476](https://bitbucket.org/osrf/sdformat/pull-requests/476)
    * [Pull request 463](https://bitbucket.org/osrf/sdformat/pull-requests/463)

1. Fix ign library path on macOS.
    * [Pull request 542](https://bitbucket.org/osrf/sdformat/pull-requests/542)

1. Preserve XML elements that are not part of the SDF specification.
    * [Pull request 449](https://bitbucket.org/osrf/sdformat/pull-requests/449)

1. Embed SDF specification files directly in libsdformat.so.
    * [Pull request 434](https://bitbucket.org/osrf/sdformat/pull-requests/434)

1. Removed support for SDF spec versions 1.0 and 1.2
    * [Pull request #432](https://bitbucket.org/osrf/sdformat/pull-requests/432)

1. SDF DOM: Additions to the document object model.
    * [Pull request 433](https://bitbucket.org/osrf/sdformat/pull-requests/433)
    * [Pull request 441](https://bitbucket.org/osrf/sdformat/pull-requests/441)
    * [Pull request 442](https://bitbucket.org/osrf/sdformat/pull-requests/442)
    * [Pull request 445](https://bitbucket.org/osrf/sdformat/pull-requests/445)
    * [Pull request 451](https://bitbucket.org/osrf/sdformat/pull-requests/451)
    * [Pull request 455](https://bitbucket.org/osrf/sdformat/pull-requests/455)
    * [Pull request 481](https://bitbucket.org/osrf/sdformat/pull-requests/481)

1. SDF DOM: Add Element() accessor to Gui, JointAxis and World classes.
    * [Pull request 450](https://bitbucket.org/osrf/sdformat/pull-requests/450)

1. Adds the equalivent of gz sdf -d to sdformat. The command line option
   will print the full description of the SDF spec.
    * [Pull request 424](https://bitbucket.org/osrf/sdformat/pull-requests/424)

1. Adds the equalivent of gz sdf -p to sdformat. The command line option
   will convert and print the specified sdf file.
    * [Pull request 494](https://bitbucket.org/osrf/sdformat/pull-requests/494)

1. SDF DOM: Additions to the document object model.
    * [Pull request 393](https://bitbucket.org/osrf/sdformat/pull-requests/393)
    * [Pull request 394](https://bitbucket.org/osrf/sdformat/pull-requests/394)
    * [Pull request 395](https://bitbucket.org/osrf/sdformat/pull-requests/395)
    * [Pull request 396](https://bitbucket.org/osrf/sdformat/pull-requests/396)
    * [Pull request 397](https://bitbucket.org/osrf/sdformat/pull-requests/397)
    * [Pull request 406](https://bitbucket.org/osrf/sdformat/pull-requests/406)
    * [Pull request 407](https://bitbucket.org/osrf/sdformat/pull-requests/407)
    * [Pull request 410](https://bitbucket.org/osrf/sdformat/pull-requests/410)
    * [Pull request 415](https://bitbucket.org/osrf/sdformat/pull-requests/415)
    * [Pull request 420](https://bitbucket.org/osrf/sdformat/pull-requests/420)


## SDFormat 6.0

### SDFormat 6.X.X (20XX-XX-XX)

1. Parse urdf files to sdf 1.5 instead of 1.4 to avoid `use_parent_model_frame`.
    * [Pull request 575](https://bitbucket.org/osrf/sdformat/pull-requests/575)

1. Set camera intrinsics axis skew (s) default value to 0
    * [Pull request 504](https://bitbucket.org/osrf/sdformat/pull-requests/504)

1. Avoid hardcoding /machine:x64 flag on 64-bit on MSVC with CMake >= 3.5.
    * [Pull request 565](https://bitbucket.org/osrf/sdformat/pull-requests/565)

1. Fix ign library path on macOS.
    * [Pull request 552](https://bitbucket.org/osrf/sdformat/pull-requests/552)

1. Use `ign sdf --check` to check sibling elements of the same type for non-unique names.
    * [Pull request 554](https://bitbucket.org/osrf/sdformat/pull-requests/554)

1. Converter: remove all matching elements specified by `<remove>` tag.
    * [Pull request 551](https://bitbucket.org/osrf/sdformat/pull-requests/551)

### SDFormat 6.2.0 (2019-01-17)

1. Add geometry for sonar collision shape
    * [Pull request 495](https://bitbucket.org/osrf/sdformat/pull-requests/495)

1. Add camera intrinsics (fx, fy, cx, cy, s)
    * [Pull request 496](https://bitbucket.org/osrf/sdformat/pull-requests/496)

1. Add actor trajectory tension parameter
    * [Pull request 466](https://bitbucket.org/osrf/sdformat/pull-requests/466)


### SDFormat 6.1.0 (2018-10-04)

1. Add collision\_detector to dart physics config
    * [Pull request 440](https://bitbucket.org/osrf/sdformat/pull-requests/440)

1. Fix Windows support for SDFormat6
    * [Pull request 401](https://bitbucket.org/osrf/sdformat/pull-requests/401)

1. root.sdf: default sdf version 1.6
    * [Pull request 425](https://bitbucket.org/osrf/sdformat/pull-requests/425)

1. parser\_urdf: print value of highstop instead of pointer address
    * [Pull request 408](https://bitbucket.org/osrf/sdformat/pull-requests/408)

1. Tweak error output so jenkins doesn't think it's a compiler warning
    * [Pull request 402](https://bitbucket.org/osrf/sdformat/pull-requests/402)


### SDFormat 6.0.0 (2018-01-25)

1. SDF DOM: Added a document object model.
    * [Pull request 387](https://bitbucket.org/osrf/sdformat/pull-requests/387)
    * [Pull request 389](https://bitbucket.org/osrf/sdformat/pull-requests/389)

1. Add simplified ``readFile`` function.
    * [Pull request 347](https://bitbucket.org/osrf/sdformat/pull-requests/347)

1. Remove boost::lexical cast instances
    * [Pull request 342](https://bitbucket.org/osrf/sdformat/pull-requests/342)

1. Remove boost regex and iostreams as dependencies
    * [Pull request 302](https://bitbucket.org/osrf/sdformat/pull-requests/302)

1. Change certain error checks from asserts to throwing
   sdf::AssertionInternalError, which is more appropriate for a library.
    * [Pull request 315](https://bitbucket.org/osrf/sdformat/pull-requests/315)

1. Updated the internal copy of urdfdom to 1.0, removing more of boost.
    * [Pull request 324](https://bitbucket.org/osrf/sdformat/pull-requests/324)

1. urdfdom 1.0 is now required on all platforms.
    * [Pull request 324](https://bitbucket.org/osrf/sdformat/pull-requests/324)

1. Remove boost filesystem as a dependency
    * [Pull request 335](https://bitbucket.org/osrf/sdformat/pull-requests/335)
    * [Pull request 338](https://bitbucket.org/osrf/sdformat/pull-requests/338)
    * [Pull request 339](https://bitbucket.org/osrf/sdformat/pull-requests/339)

1. Deprecated sdf::Color, and switch to use ignition::math::Color
    * [Pull request 330](https://bitbucket.org/osrf/sdformat/pull-requests/330)

## SDFormat 5.x

### SDFormat 5.x.x (2017-xx-xx)

### SDFormat 5.3.0 (2017-11-13)

1. Added wrapper around root SDF for an SDF element
    * [Pull request 378](https://bitbucket.org/osrf/sdformat/pull-request/378)
    * [Pull request 372](https://bitbucket.org/osrf/sdformat/pull-request/372)

1. Add ODE parallelization parameters: threaded islands and position correction
    * [Pull request 380](https://bitbucket.org/osrf/sdformat/pull-request/380)

1. surface.sdf: expand documentation of friction and slip coefficients
    * [Pull request 343](https://bitbucket.org/osrf/sdformat/pull-request/343)

1. Add preserveFixedJoint option to the URDF parser
    * [Pull request 352](https://bitbucket.org/osrf/sdformat/pull-request/352)

1. Add light as child of link
    * [Pull request 373](https://bitbucket.org/osrf/sdformat/pull-request/373)

### SDFormat 5.2.0 (2017-08-03)

1. Added a block for DART-specific physics properties.
    * [Pull request 369](https://bitbucket.org/osrf/sdformat/pull-requests/369)

1. Fix parser to read plugin child elements within an `<include>`
    * [Pull request 350](https://bitbucket.org/osrf/sdformat/pull-request/350)

1. Choosing models with more recent sdf version with `<include>` tag
    * [Pull request 291](https://bitbucket.org/osrf/sdformat/pull-request/291)
    * [Issue 123](https://bitbucket.org/osrf/sdformat/issues/123)

1. Added `<category_bitmask>` to 1.6 surface contact parameters
    * [Pull request 318](https://bitbucket.org/osrf/sdformat/pull-request/318)

1. Support light insertion in state
    * [Pull request 325](https://bitbucket.org/osrf/sdformat/pull-request/325)

1. Case insensitive boolean strings
    * [Pull request 322](https://bitbucket.org/osrf/sdformat/pull-request/322)

1. Enable coverage testing
    * [Pull request 317](https://bitbucket.org/osrf/sdformat/pull-request/317)

1. Add `friction_model` parameter to ode solver
    * [Pull request 294](https://bitbucket.org/osrf/sdformat/pull-request/294)
    * [Gazebo pull request 1522](https://bitbucket.org/osrf/gazebo/pull-request/1522)

1. Add cmake `@PKG_NAME@_LIBRARY_DIRS` variable to cmake config file
    * [Pull request 292](https://bitbucket.org/osrf/sdformat/pull-request/292)

### SDFormat 5.1.0 (2017-02-22)

1. Fixed `sdf::convertFile` and `sdf::convertString` always converting to latest version
    * [Pull request 320](https://bitbucket.org/osrf/sdformat/pull-requests/320)
1. Added back the ability to set sdf version at runtime
    * [Pull request 307](https://bitbucket.org/osrf/sdformat/pull-requests/307)

### SDFormat 5.0.0 (2017-01-25)

1. Removed SDFormat 4 deprecations
    * [Pull request 295](https://bitbucket.org/osrf/sdformat/pull-requests/295)

1. Added an example
    * [Pull request 275](https://bitbucket.org/osrf/sdformat/pull-requests/275)

1. Move functions that use TinyXML classes in private headers
   A contribution from Silvio Traversaro
    * [Pull request 262](https://bitbucket.org/osrf/sdformat/pull-requests/262)

1. Fix issues found by the Coverity tool
   A contribution from Olivier Crave
    * [Pull request 259](https://bitbucket.org/osrf/sdformat/pull-requests/259)

1. Add tag to allow for specification of initial joint position
    * [Pull request 279](https://bitbucket.org/osrf/sdformat/pull-requests/279)

1. Require ignition-math3 as dependency
    * [Pull request 299](https://bitbucket.org/osrf/sdformat/pull-requests/299)

1. Simplifier way of retrieving a value from SDF using Get
    * [Pull request 285](https://bitbucket.org/osrf/sdformat/pull-requests/285)

## SDFormat 4.0

### SDFormat 4.x.x (2017-xx-xx)

### SDFormat 4.4.0 (2017-10-26)

1. Add ODE parallelization parameters: threaded islands and position correction
    * [Pull request 380](https://bitbucket.org/osrf/sdformat/pull-request/380)

1. surface.sdf: expand documentation of friction and slip coefficients
    * [Pull request 343](https://bitbucket.org/osrf/sdformat/pull-request/343)

1. Add preserveFixedJoint option to the URDF parser
    * [Pull request 352](https://bitbucket.org/osrf/sdformat/pull-request/352)

1. Add light as child of link
    * [Pull request 373](https://bitbucket.org/osrf/sdformat/pull-request/373)

### SDFormat 4.3.2 (2017-07-19)

1. Add documentation for `Element::GetFirstElement()` and `Element::GetNextElement()`
    * [Pull request 341](https://bitbucket.org/osrf/sdformat/pull-request/341)

1. Fix parser to read plugin child elements within an `<include>`
    * [Pull request 350](https://bitbucket.org/osrf/sdformat/pull-request/350)

### SDFormat 4.3.1 (2017-03-24)

1. Fix segmentation Fault in `sdf::getBestSupportedModelVersion`
    * [Pull request 327](https://bitbucket.org/osrf/sdformat/pull-requests/327)
    * [Issue 152](https://bitbucket.org/osrf/sdformat/issues/152)

### SDFormat 4.3.0 (2017-03-20)

1. Choosing models with more recent sdf version with `<include>` tag
    * [Pull request 291](https://bitbucket.org/osrf/sdformat/pull-request/291)
    * [Issue 123](https://bitbucket.org/osrf/sdformat/issues/123)

1. Added `<category_bitmask>` to 1.6 surface contact parameters
    * [Pull request 318](https://bitbucket.org/osrf/sdformat/pull-request/318)

1. Support light insertion in state
    * [Pull request 325](https://bitbucket.org/osrf/sdformat/pull-request/325)

1. Case insensitive boolean strings
    * [Pull request 322](https://bitbucket.org/osrf/sdformat/pull-request/322)

1. Enable coverage testing
    * [Pull request 317](https://bitbucket.org/osrf/sdformat/pull-request/317)

1. Add `friction_model` parameter to ode solver
    * [Pull request 294](https://bitbucket.org/osrf/sdformat/pull-request/294)
    * [Gazebo pull request 1522](https://bitbucket.org/osrf/gazebo/pull-request/1522)

1. Added `sampling` parameter to `<heightmap>` SDF element.
    * [Pull request 293](https://bitbucket.org/osrf/sdformat/pull-request/293)

1. Added Migration guide
    * [Pull request 290](https://bitbucket.org/osrf/sdformat/pull-request/290)

1. Add cmake `@PKG_NAME@_LIBRARY_DIRS` variable to cmake config file
    * [Pull request 292](https://bitbucket.org/osrf/sdformat/pull-request/292)

### SDFormat 4.2.0 (2016-10-10)

1. Added tag to specify ODE friction model.
    * [Pull request 294](https://bitbucket.org/osrf/sdformat/pull-request/294)

1. Fix URDF to SDF `self_collide` bug.
    * [Pull request 287](https://bitbucket.org/osrf/sdformat/pull-request/287)

1. Added IMU orientation specification to SDF.
    * [Pull request 284](https://bitbucket.org/osrf/sdformat/pull-request/284)

### SDFormat 4.1.1 (2016-07-08)

1. Added documentation and animation to `<actor>` element.
    * [Pull request 280](https://bitbucket.org/osrf/sdformat/pull-request/280)

1. Added tag to specify initial joint position
    * [Pull request 279](https://bitbucket.org/osrf/sdformat/pull-request/279)

### SDFormat 4.1.0 (2016-04-01)

1. Added SDF conversion functions to parser including sdf::convertFile and sdf::convertString.
    * [Pull request 266](https://bitbucket.org/osrf/sdformat/pull-request/266)

1. Added an upload script
    * [Pull request 256](https://bitbucket.org/osrf/sdformat/pull-request/256)

### SDFormat 4.0.0 (2015-01-12)

1. Boost pointers and boost::function in the public API have been replaced
   by their std::equivalents (C++11 standard)
1. Move gravity and magnetic_field tags from physics to world
    * [Pull request 247](https://bitbucket.org/osrf/sdformat/pull-request/247)
1. Switch lump link prefix from lump:: to lump_
    * [Pull request 245](https://bitbucket.org/osrf/sdformat/pull-request/245)
1. New <wind> element.
   A contribution from Olivier Crave
    * [Pull request 240](https://bitbucket.org/osrf/sdformat/pull-request/240)
1. Add scale to model state
    * [Pull request 246](https://bitbucket.org/osrf/sdformat/pull-request/246)
1. Use stof functions to parse hex strings as floating point params.
   A contribution from Rich Mattes
    * [Pull request 250](https://bitbucket.org/osrf/sdformat/pull-request/250)
1. Fix memory leaks.
   A contribution from Silvio Traversaro
    * [Pull request 249](https://bitbucket.org/osrf/sdformat/pull-request/249)
1. Update SDF to version 1.6: new style for representing the noise properties
   of an `imu`
    * [Pull request 243](https://bitbucket.org/osrf/sdformat/pull-request/243)
    * [Pull request 199](https://bitbucket.org/osrf/sdformat/pull-requests/199)

## SDFormat 3.0

### SDFormat 3.X.X (201X-XX-XX)

1. Improve precision of floating point parameters
     * [Pull request 273](https://bitbucket.org/osrf/sdformat/pull-requests/273)
     * [Pull request 276](https://bitbucket.org/osrf/sdformat/pull-requests/276)

### SDFormat 3.7.0 (2015-11-20)

1. Add spring pass through for sdf3
     * [Design document](https://bitbucket.org/osrf/gazebo_design/pull-requests/23)
     * [Pull request 242](https://bitbucket.org/osrf/sdformat/pull-request/242)

1. Support frame specification in SDF
     * [Pull request 237](https://bitbucket.org/osrf/sdformat/pull-request/237)

1. Remove boost from SDFExtension
     * [Pull request 229](https://bitbucket.org/osrf/sdformat/pull-request/229)

### SDFormat 3.6.0 (2015-10-27)

1. Add light state
    * [Pull request 227](https://bitbucket.org/osrf/sdformat/pull-request/227)
1. redo pull request #222 for sdf3 branch
    * [Pull request 232](https://bitbucket.org/osrf/sdformat/pull-request/232)
1. Fix links in API documentation
    * [Pull request 231](https://bitbucket.org/osrf/sdformat/pull-request/231)

### SDFormat 3.5.0 (2015-10-07)

1. Camera lens description (Replaces #213)
    * [Pull request 215](https://bitbucket.org/osrf/sdformat/pull-request/215)
1. Fix shared pointer reference loop in Element and memory leak (#104)
    * [Pull request 230](https://bitbucket.org/osrf/sdformat/pull-request/230)

### SDFormat 3.4.0 (2015-10-05)

1. Support nested model states
    * [Pull request 223](https://bitbucket.org/osrf/sdformat/pull-request/223)
1. Cleaner way to set SDF_PATH for tests
    * [Pull request 226](https://bitbucket.org/osrf/sdformat/pull-request/226)

### SDFormat 3.3.0 (2015-09-15)

1. Windows Boost linking errors
    * [Pull request 206](https://bitbucket.org/osrf/sdformat/pull-request/206)
1. Nested SDF -> sdf3
    * [Pull request 221](https://bitbucket.org/osrf/sdformat/pull-request/221)
1. Pointer types
    * [Pull request 218](https://bitbucket.org/osrf/sdformat/pull-request/218)
1. Torsional friction default surface radius not infinity
    * [Pull request 217](https://bitbucket.org/osrf/sdformat/pull-request/217)

### SDFormat 3.2.2 (2015-08-24)

1. Added battery element (contribution from Olivier Crave)
     * [Pull request #204](https://bitbucket.org/osrf/sdformat/pull-request/204)
1. Torsional friction backport
     * [Pull request #211](https://bitbucket.org/osrf/sdformat/pull-request/211)
1. Allow Visual Studio 2015
     * [Pull request #208](https://bitbucket.org/osrf/sdformat/pull-request/208)

### SDFormat 3.1.1 (2015-08-03)

1. Fix tinyxml linking error
     * [Pull request #209](https://bitbucket.org/osrf/sdformat/pull-request/209)

### SDFormat 3.1.0 (2015-08-02)

1. Added logical camera sensor to SDF
     * [Pull request #207](https://bitbucket.org/osrf/sdformat/pull-request/207)

### SDFormat 3.0.0 (2015-07-24)

1. Added battery to SDF
     * [Pull request 204](https://bitbucket.org/osrf/sdformat/pull-request/204)
1. Added altimeter sensor to SDF
     * [Pull request #197](https://bitbucket.org/osrf/sdformat/pull-request/197)
1. Added magnetometer sensor to SDF
     * [Pull request 198](https://bitbucket.org/osrf/sdformat/pull-request/198)
1. Fix detection of XML parsing errors
     * [Pull request 190](https://bitbucket.org/osrf/sdformat/pull-request/190)
1. Support for fixed joints
     * [Pull request 194](https://bitbucket.org/osrf/sdformat/pull-request/194)
1. Adding iterations to state
     * [Pull request 188](https://bitbucket.org/osrf/sdformat/pull-request/188)
1. Convert to use ignition-math
     * [Pull request 173](https://bitbucket.org/osrf/sdformat/pull-request/173)
1. Add world origin to scene
     * [Pull request 183](https://bitbucket.org/osrf/sdformat/pull-request/183)
1. Fix collide bitmask
     * [Pull request 182](https://bitbucket.org/osrf/sdformat/pull-request/182)
1. Adding meta information to visuals
     * [Pull request 180](https://bitbucket.org/osrf/sdformat/pull-request/180)
1. Add projection type to gui camera
     * [Pull request 178](https://bitbucket.org/osrf/sdformat/pull-request/178)
1. Fix print description to include attribute description
     * [Pull request 170](https://bitbucket.org/osrf/sdformat/pull-request/170)
1. Add -std=c++11 flag to sdf_config.cmake.in and sdformat.pc.in, needed by downstream code
     * [Pull request 172](https://bitbucket.org/osrf/sdformat/pull-request/172)
1. Added boost::any accessor for Param and Element
     * [Pull request 166](https://bitbucket.org/osrf/sdformat/pull-request/166)
1. Remove tinyxml from dependency list
     * [Pull request 152](https://bitbucket.org/osrf/sdformat/pull-request/152)
1. Added self_collide element for model
     * [Pull request 149](https://bitbucket.org/osrf/sdformat/pull-request/149)
1. Added a collision bitmask field to sdf-1.5 and c++11 support
     * [Pull request 145](https://bitbucket.org/osrf/sdformat/pull-request/145)
1. Fix problems with latin locales and decimal numbers (issue #60)
     * [Pull request 147](https://bitbucket.org/osrf/sdformat/pull-request/147)
     * [Issue 60](https://bitbucket.org/osrf/sdformat/issues/60)

## SDFormat 2.x

1. rename cfm_damping --> implicit_spring_damper
     * [Pull request 59](https://bitbucket.org/osrf/sdformat/pull-request/59)
1. add gear_ratio and reference_body for gearbox joint.
     * [Pull request 62](https://bitbucket.org/osrf/sdformat/pull-request/62)
1. Update joint stop stiffness and dissipation
     * [Pull request 61](https://bitbucket.org/osrf/sdformat/pull-request/61)
1. Support for GNUInstallDirs
     * [Pull request 64](https://bitbucket.org/osrf/sdformat/pull-request/64)
1. `<use_true_size>` element used by DEM heightmaps
     * [Pull request 67](https://bitbucket.org/osrf/sdformat/pull-request/67)
1. Do not export urdf symbols in sdformat 1.4
     * [Pull request 75](https://bitbucket.org/osrf/sdformat/pull-request/75)
1. adding deformable properties per issue #32
     * [Pull request 78](https://bitbucket.org/osrf/sdformat/pull-request/78)
     * [Issue 32](https://bitbucket.org/osrf/sdformat/issues/32)
1. Support to use external URDF
     * [Pull request 77](https://bitbucket.org/osrf/sdformat/pull-request/77)
1. Add lighting element to visual
     * [Pull request 79](https://bitbucket.org/osrf/sdformat/pull-request/79)
1. SDF 1.5: add flag to fix joint axis frame #43 (gazebo issue 494)
     * [Pull request 83](https://bitbucket.org/osrf/sdformat/pull-request/83)
     * [Issue 43](https://bitbucket.org/osrf/sdformat/issues/43)
     * [Gazebo issue 494](https://bitbucket.org/osrf/gazebo/issues/494)
1. Implement SDF_PROTOCOL_VERSION (issue #51)
     * [Pull request 90](https://bitbucket.org/osrf/sdformat/pull-request/90)
1. Port sdformat to compile on Windows (MSVC)
     * [Pull request 101](https://bitbucket.org/osrf/sdformat/pull-request/101)
1. Separate material properties in material.sdf
     * [Pull request 104](https://bitbucket.org/osrf/sdformat/pull-request/104)
1. Add road textures (repeat pull request #104 for sdf_2.0)
     * [Pull request 105](https://bitbucket.org/osrf/sdformat/pull-request/105)
1. Add Extruded Polylines as a model
     * [Pull request 93](https://bitbucket.org/osrf/sdformat/pull-request/93)
1. Added polyline for sdf_2.0
     * [Pull request 106](https://bitbucket.org/osrf/sdformat/pull-request/106)
1. Add spring_reference and spring_stiffness tags to joint axis dynamics
     * [Pull request 102](https://bitbucket.org/osrf/sdformat/pull-request/102)
1. Fix actor static
     * [Pull request 110](https://bitbucket.org/osrf/sdformat/pull-request/110)
1. New <Population> element
     * [Pull request 112](https://bitbucket.org/osrf/sdformat/pull-request/112)
1. Add camera distortion element
     * [Pull request 120](https://bitbucket.org/osrf/sdformat/pull-request/120)
1. Inclusion of magnetic field strength sensor
     * [Pull request 123](https://bitbucket.org/osrf/sdformat/pull-request/123)
1. Properly add URDF gazebo extensions blobs to SDF joint elements
     * [Pull request 125](https://bitbucket.org/osrf/sdformat/pull-request/125)
1. Allow gui plugins to be specified in SDF
     * [Pull request 127](https://bitbucket.org/osrf/sdformat/pull-request/127)
1. Backport magnetometer
     * [Pull request 128](https://bitbucket.org/osrf/sdformat/pull-request/128)
1. Add flag for MOI rescaling to sdf 1.4
     * [Pull request 121](https://bitbucket.org/osrf/sdformat/pull-request/121)
1. Parse urdf joint friction parameters, add corresponding test
     * [Pull request 129](https://bitbucket.org/osrf/sdformat/pull-request/129)
1. Allow reading of boolean values from plugin elements.
     * [Pull request 132](https://bitbucket.org/osrf/sdformat/pull-request/132)
1. Implement generation of XML Schema files (issue #2)
     * [Pull request 91](https://bitbucket.org/osrf/sdformat/pull-request/91)
1. Fix build for OS X 10.10
     * [Pull request 135](https://bitbucket.org/osrf/sdformat/pull-request/135)
1. Improve performance in loading <include> SDF elements
     * [Pull request 138](https://bitbucket.org/osrf/sdformat/pull-request/138)
1. Added urdf gazebo extension option to disable fixed joint lumping
     * [Pull request 133](https://bitbucket.org/osrf/sdformat/pull-request/133)
1. Support urdfdom 0.3 (alternative to pull request #122)
     * [Pull request 141](https://bitbucket.org/osrf/sdformat/pull-request/141)
1. Update list of supported joint types
     * [Pull request 142](https://bitbucket.org/osrf/sdformat/pull-request/142)
1. Ignore unknown elements
     * [Pull request 148](https://bitbucket.org/osrf/sdformat/pull-request/148)
1. Physics preset attributes
     * [Pull request 146](https://bitbucket.org/osrf/sdformat/pull-request/146)
1. Backport fix for latin locales (pull request #147)
     * [Pull request 150](https://bitbucket.org/osrf/sdformat/pull-request/150)

## SDFormat 1.4

### SDFormat 1.4.8 (2013-09-06)

1. Fix inertia transformations when reducing fixed joints in URDF
    * [Pull request 48](https://bitbucket.org/osrf/sdformat/pull-request/48/fix-for-issue-22-reducing-inertia-across/diff)
1. Add <use_terrain_paging> element to support terrain paging in gazebo
    * [Pull request 47](https://bitbucket.org/osrf/sdformat/pull-request/47/add-element-inside-heightmap/diff)
1. Further reduce console output when using URDF models
    * [Pull request 46](https://bitbucket.org/osrf/sdformat/pull-request/46/convert-a-few-more-sdfwarns-to-sdflog-fix/diff)
    * [Commit](https://bitbucket.org/osrf/sdformat/commits/b15d5a1ecc57abee6691618d02d59bbc3d1b84dc)

### SDFormat 1.4.7 (2013-08-22)

1. Direct console messages to std_err
    * [Pull request 44](https://bitbucket.org/osrf/sdformat/pull-request/44/fix-19-direct-all-messages-to-std_err)

### SDFormat 1.4.6 (2013-08-20)

1. Add tags for GPS sensor and sensor noise
    * [Pull request 36](https://bitbucket.org/osrf/sdformat/pull-request/36/gps-sensor-sensor-noise-and-spherical)
1. Add tags for wireless transmitter/receiver models
    * [Pull request 34](https://bitbucket.org/osrf/sdformat/pull-request/34/transceiver-support)
    * [Pull request 43](https://bitbucket.org/osrf/sdformat/pull-request/43/updated-description-of-the-transceiver-sdf)
1. Add tags for playback of audio files in Gazebo
    * [Pull request 26](https://bitbucket.org/osrf/sdformat/pull-request/26/added-audio-tags)
    * [Pull request 35](https://bitbucket.org/osrf/sdformat/pull-request/35/move-audio-to-link-and-playback-on-contact)
1. Add tags for simbody physics parameters
    * [Pull request 32](https://bitbucket.org/osrf/sdformat/pull-request/32/merging-some-updates-from-simbody-branch)
1. Log messages to a file, reduce console output
    * [Pull request 33](https://bitbucket.org/osrf/sdformat/pull-request/33/log-messages-to-file-8)
1. Generalize ode's <provide_feedback> element
    * [Pull request 38](https://bitbucket.org/osrf/sdformat/pull-request/38/add-provide_feedback-for-bullet-joint)
1. Various bug, style and test fixes

### SDFormat 1.4.5 (2013-07-23)

1. Deprecated Gazebo's internal SDF code
1. Use templatized Get functions for retrieving values from SDF files
1. Removed dependency on ROS<|MERGE_RESOLUTION|>--- conflicted
+++ resolved
@@ -5,13 +5,11 @@
 1. Increase output precision of URDF to SDF conversion, output -0 as 0.
     * [Pull request 675](https://bitbucket.org/osrf/sdformat/pull-requests/675)
 
-<<<<<<< HEAD
+1. Add test of URDF frame semantics.
+    * [Pull request 680](https://bitbucket.org/osrf/sdformat/pull-requests/680)
+
 1.  Support frame semantics for models nested with <include>
     * [Pull request 668](https://bitbucket.org/osrf/sdformat/pull-requests/668)
-=======
-1. Add test of URDF frame semantics.
-    * [Pull request 680](https://bitbucket.org/osrf/sdformat/pull-requests/680)
->>>>>>> a3468560
 
 1. Add camera visibility mask and visual visibility flags
     * [Pull request 673](https://bitbucket.org/osrf/sdformat/pull-requests/673)
