--- conflicted
+++ resolved
@@ -5,14 +5,12 @@
 1.  Remove TinyXML symbols from public API: Move uninstalled headers
     * [Pull request 662](https://bitbucket.org/osrf/sdformat/pull-requests/662)
 
-<<<<<<< HEAD
 1. Add functionality to generate aggregated SDFormat descriptions via CMake.
     * [Pull request 665](https://bitbucket.org/osrf/sdformat/pull-requests/665)
-=======
+
 1. parser addNestedModel: check `//axis/xyz/@expressed_in` before rotating joint axis.
     * [Pull request 657](https://bitbucket.org/osrf/sdformat/pull-requests/657)
     * [Issue 219](https://bitbucket.org/osrf/sdformat/issues/219)
->>>>>>> afaa0175
 
 ### SDFormat 9.1.0 (2020-01-29)
 
