# Migration Guide for SDF Protocol
This document contains information about migrating
between different versions of the SDF protocol.
The SDF protocol version number is specified in the `version` attribute
of the `sdf` element (1.4, 1.5, 1.6, etc.)
and is distinct from sdformat library version
(2.3, 3.0, 4.0, etc.).

# Note on backward compatibility
There are `*.convert` files that allow old sdf files to be migrated
forward programmatically.
This document aims to contain similar information to those files
but with improved human-readability..

## SDFormat 8.x to 9.0

### Deprecations

1. All DOM classes with `Pose()` and `PoseFrame()` API's:
   + ***Deprecation:*** std::string Pose()
   + ***Replacement:*** std::string RawPose()
   + ***Deprecation:*** std::string PoseFrame()
   + ***Replacement:*** std::string PoseRelativeTo()
   + ***Deprecation:*** void SetPose(const std::string &)
   + ***Replacement:*** void SetRawPose(const std::string &)
   + ***Deprecation:*** void SetPoseFrame(const std::string &)
   + ***Replacement:*** void SetPoseRelativeTo(const std::string &)

1. **sdf/JointAxis.hh**
   + ***Deprecation:*** bool UseParentModelFrame()
   + ***Replacement:*** std::string XyzExpressedIn()
   + ***Deprecation:*** void SetUseParentModelFrame(bool)
   + ***Replacement:*** void SetXyzExpressedIn(const std::string &)

## SDFormat 8.0 to 8.1

### Modifications

1.  + Change installation path of SDF description files to allow side-by-side installation.
    + `{prefix}/share/sdformat/1.*/*.sdf` -> `{prefix}/share/sdformat8/1.*/*.sdf`
    + [pull request 538](https://bitbucket.org/osrf/sdformat/pull-requests/538)

## SDFormat 5.x to 6.x

### Deprecations

1. **sdf/Types.hh**
   + ***Deprecated:*** sdf::Color class
   + ***Replacement:*** ignition::math::Color class

## SDFormat 4.x to 5.x

### Deletions

1. **Removed the following functions from `parser.hh`**
    + bool initDoc(TiXmlDocument *_xmlDoc, SDFPtr _sdf);
    + bool initDoc(TiXmlDocument *_xmlDoc, ElementPtr _sdf);
    + bool initXml(TiXmlElement *_xml, ElementPtr _sdf);
    + bool readDoc(TiXmlDocument *_xmlDoc, SDFPtr _sdf, const std::string &_source);
    + bool readDoc(TiXmlDocument *_xmlDoc, ElementPtr _sdf, const std::string &_source);
    + bool readXml(TiXmlElement *_xml, ElementPtr _sdf);
    + void copyChildren(ElementPtr _sdf, TiXmlElement *_xml);
    + std::string getBestSupportedModelVersion(TiXmlElement *_modelXML, std::string &_modelFileName);

### Deprecations

1. **sdf/Param.hh**
    + ***Deprecation:*** const std::type_info &GetType() const
    + ***Replacement:*** template<typename Type> bool IsType() const

1. **sdf/SDFImpl.hh**
    + ***Deprecation:*** ElementPtr root
    + ***Replacement:*** ElementPtr Root() const / void Root(const ElementPtr \_root)
    + ***Deprecation:*** static std::string version
    + ***Replacement:*** static std::string Version()

1. **sdf/Types.hh**
    + ***Deprecation:*** sdf::Vector2i
    + ***Replacement:*** ignition::math::Vector2i
    + ***Deprecation:*** sdf::Vector2d
    + ***Replacement:*** ignition::math::Vector2d
    + ***Deprecation:*** sdf::Vector3
    + ***Replacement:*** ignition::math::Vector3d
    + ***Deprecation:*** sdf::Quaternion
    + ***Replacement:*** ignition::math::Quaterniond
    + ***Deprecation:*** sdf::Pose
    + ***Replacement:*** ignition::math::Pose3d

## SDFormat 3.x to 4.x

### Additions

1. **New SDF protocol version 1.6**
    + Details about the 1.5 to 1.6 transition are explained below in this same
      document

### Modifications

1. **Boost pointers and boost::function**
    + All boost pointers, boost::function in the public API have been replaced
      by their std:: equivalents (C++11 standard)

1. **`gravity` and `magnetic_field` elements are moved  from `physics` to `world`**
    + In physics element: gravity and `magnetic_field` tags have been moved
      from Physics to World element.
    + [pull request 247](https://bitbucket.org/osrf/sdformat/pull-requests/247)
    + [gazebo pull request 2090](https://bitbucket.org/osrf/gazebo/pull-requests/2090)

1. **New noise for IMU**
    + A new style for representing the noise properties of an `imu` was implemented
      in [pull request 199](https://bitbucket.org/osrf/sdformat/pull-requests/199)
      for sdf 1.5 and the old style was declared as deprecated.
      The old style has been removed from sdf 1.6 with the conversion script
      updating to the new style.
    + [pull request 199](https://bitbucket.org/osrf/sdformat/pull-requests/199)
    + [pull request 243](https://bitbucket.org/osrf/sdformat/pull-requests/243)
    + [pull request 244](https://bitbucket.org/osrf/sdformat/pull-requests/244)

1. **Lump:: prefix in link names**
    + Changed to `_fixed_joint_lump__` to avoid confusion with scoped names
    + [Pull request 245](https://bitbucket.org/osrf/sdformat/pull-request/245)

## SDF protocol 1.6 to 1.7

### Additions

1. **joint.sdf** `//axis/xyz/@expressed_in` and `//axis2/xyz/@expressed_in` attributes
    + description: The name of the frame in which the `//axis/xyz` value is
      expressed. When migrating from sdf 1.6, a `use_parent_model_frame` value
      of `true` will be mapped to a value of `__model__` for the `expressed_in`
      attribute.
    + type: string
    + default: ""
    + required: 0
    + [pull request 589](https://bitbucket.org/osrf/sdformat/pull-requests/589)

<<<<<<< HEAD
1. **model.sdf** `//model/@canonical_link` attribute
    + description: The name of the canonical link in this model to which the
      model's implicit frame is attached. This implies that a model must have
      at least one link, which is also stated in the Modifications section.
    + type: string
    + default: ""
    + required: 0
    + [pull request 601](https://bitbucket.org/osrf/sdformat/pull-requests/601)

### Modifications

1.  A model must have at least one link, as specified in the
    [proposal](http://sdformat.org/tutorials?tut=pose_frame_semantics_proposal&cat=pose_semantics_docs&#2-model-frame-and-canonical-link).

1. **pose.sdf** `//pose/@frame` attribute is renamed to `//pose/@relative_to`.
    + [pull request 597](https://bitbucket.org/osrf/sdformat/pull-requests/597)
=======
### Modifications

1. Unique names for all sibling elements:
    + As described in the [proposal](http://sdformat.org/tutorials?tut=pose_frame_semantics_proposal&cat=pose_semantics_docs&#3-2-unique-names-for-all-sibling-elements),
      all named sibling elements must have unique names.
      Uniqueness is forced so that referencing implicit frames is not ambiguous,
      e.g. you cannot have a link and joint share an implicit frame name.
      Some existing SDFormat models may not comply with this requirement.
      The `ign sdf --check` command can be used to identify models that violate
      this requirement.
    + [pull request 600](https://bitbucket.org/osrf/sdformat/pull-requests/600)

1. Reserved names:
    + As described in the [proposal](http://sdformat.org/tutorials?tut=pose_frame_semantics_proposal&cat=pose_semantics_docs&#3-3-reserved-names),
      entities in a simulation must not use world as a name.
      It has a special interpretation when specified as a parent or child link
      of a joint.
      Names starting and ending with double underscores (eg. `__wheel__`) must
      be reserved for use by library implementors and the specification.
      For example, such names might be useful during parsing for setting
      sentinel or default names for elements with missing names.
      If explicitly stated, they can be referred to (e.g. `__model__` / `world`
      for implicit model / world frames, respectively).
>>>>>>> 1e31c281

### Removals

1. **actor.sdf** `static` element was deprecated in
    [pull request 280](https://bitbucket.org/osrf/sdformat/pull-requests/280)
    and is now removed.
    + [pull request 588](https://bitbucket.org/osrf/sdformat/pull-requests/588)

1. **imu.sdf** `topic` element was deprecated in
    [pull request 532](https://bitbucket.org/osrf/sdformat/pull-requests/532)
    and is now removed.
    + [pull request 588](https://bitbucket.org/osrf/sdformat/pull-requests/588)

1. **joint.sdf** `//axis/use_parent_model_frame` and `//axis2/use_parent_model_frame` elements
    are removed in favor of the `//axis/xyz/@expressed_in` and
    `//axis2/xyz/@expressed_in` attributes.
    When migrating from sdf 1.6, a `use_parent_model_frame` value
    of `true` will be mapped to a value of `__model__` for the `expressed_in`
    attribute.
    + [pull request 589](https://bitbucket.org/osrf/sdformat/pull-requests/589)

1. **joint.sdf** `//physics/ode/provide_feedback` was deprecated in
    [pull request 38](https://bitbucket.org/osrf/sdformat/pull-requests/38)
    and is now removed.
    + [pull request 588](https://bitbucket.org/osrf/sdformat/pull-requests/588)

## SDF protocol 1.5 to 1.6

### Additions

1. **actor.sdf** `tension` element
    + description: The tension of the trajectory spline. The default value of
      zero equates to a Catmull-Rom spline, which may also cause the animation
      to overshoot keyframes. A value of one will cause the animation to stick
      to the keyframes.
    + type: double
    + default: 0.0
    + min: 0.0
    + max: 1.0
    + required: 0
    + [pull request 466](https://bitbucket.org/osrf/sdformat/pull-requests/466)

1. **camera.sdf** `intrinsics` sub-elements: `fx`, `fy`, `cx`, `cy`, `s`
    + description: Camera intrinsic parameters for setting a custom perspective projection matrix.
    + [pull request 496](https://bitbucket.org/osrf/sdformat/pull-requests/496)

1. **link.sdf** `enable_wind` element
    + description: If true, the link is affected by the wind
    + type: bool
    + default: false
    + required: 0
    + [pull request 240](https://bitbucket.org/osrf/sdformat/pull-requests/240)

1. **link.sdf** `light` element
    + included from `light.sdf` with `required="*"`,
      so a link can have any number of attached lights.
    + [pull request 373](https://bitbucket.org/osrf/sdformat/pull-requests/373)

1. **model.sdf** `enable_wind` element
    + description: If set to true, all links in the model will be affected by
      the wind.  Can be overriden by the link wind property.
    + type: bool
    + default: false
    + required: 0
    + [pull request 240](https://bitbucket.org/osrf/sdformat/pull-requests/240)

1. **model_state.sdf** `scale` element
    + description: Scale for the 3 dimensions of the model.
    + type: vector3
    + default: "1 1 1"
    + required: 0
    + [pull request 246](https://bitbucket.org/osrf/sdformat/pull-requests/246)

1. **physics.sdf** `dart::collision_detector` element
    + description: The collision detector for DART to use.
      Can be dart, fcl, bullet or ode.
    + type: string
    + default: fcl
    + required: 0
    + [pull request 440](https://bitbucket.org/osrf/sdformat/pull-requests/440)

1. **physics.sdf** `dart::solver::solver_type` element
    + description: The DART LCP/constraint solver to use.
      Either dantzig or pgs (projected Gauss-Seidel)
    + type: string
    + default: dantzig
    + required: 0
    + [pull request 369](https://bitbucket.org/osrf/sdformat/pull-requests/369)

1. **physics.sdf** `island_threads` element under `ode::solver`
    + description: Number of threads to use for "islands" of disconnected models.
    + type: int
    + default: 0
    + required: 0
    + [pull request 380](https://bitbucket.org/osrf/sdformat/pull-requests/380)

1. **physics.sdf** `thread_position_correction` element under `ode::solver`
    + description: Flag to use threading to speed up position correction computation.
    + type: bool
    + default: 0
    + required: 0
    + [pull request 380](https://bitbucket.org/osrf/sdformat/pull-requests/380)

1. **sonar.sdf** `geometry` element
    + description: The sonar collision shape. Currently supported geometries are: "cone" and "sphere".
    + type: string
    + default: "cone"
    + required: 0
    + [pull request 495](https://bitbucket.org/osrf/sdformat/pull-requests/495)

1. **state.sdf** allow `light` tags within `insertions` element
    * [pull request 325](https://bitbucket.org/osrf/sdformat/pull-request/325)

1. **surface.sdf** `category_bitmask` element
    + description: Bitmask for category of collision filtering.
      Collision happens if `((category1 & collision2) | (category2 & collision1))` is not zero.
      If not specified, the category_bitmask should be interpreted as being the same as collide_bitmask.
    + type: unsigned int
    + default: 65535
    + required: 0
    + [pull request 318](https://bitbucket.org/osrf/sdformat/pull-requests/318)

1. **world.sdf** `wind` element
    + description: The wind tag specifies the type and properties of the wind.
    + required: 0
    + [pull request 240](https://bitbucket.org/osrf/sdformat/pull-requests/240)

1. **world.sdf** `wind::linear_velocity` element
    + description: Linear velocity of the wind.
    + type: vector3
    + default: "0 0 0"
    + required: 0
    + [pull request 240](https://bitbucket.org/osrf/sdformat/pull-requests/240)<|MERGE_RESOLUTION|>--- conflicted
+++ resolved
@@ -134,7 +134,6 @@
     + required: 0
     + [pull request 589](https://bitbucket.org/osrf/sdformat/pull-requests/589)
 
-<<<<<<< HEAD
 1. **model.sdf** `//model/@canonical_link` attribute
     + description: The name of the canonical link in this model to which the
       model's implicit frame is attached. This implies that a model must have
@@ -151,8 +150,6 @@
 
 1. **pose.sdf** `//pose/@frame` attribute is renamed to `//pose/@relative_to`.
     + [pull request 597](https://bitbucket.org/osrf/sdformat/pull-requests/597)
-=======
-### Modifications
 
 1. Unique names for all sibling elements:
     + As described in the [proposal](http://sdformat.org/tutorials?tut=pose_frame_semantics_proposal&cat=pose_semantics_docs&#3-2-unique-names-for-all-sibling-elements),
@@ -175,7 +172,6 @@
       sentinel or default names for elements with missing names.
       If explicitly stated, they can be referred to (e.g. `__model__` / `world`
       for implicit model / world frames, respectively).
->>>>>>> 1e31c281
 
 ### Removals
 
