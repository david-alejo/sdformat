/*
 * Copyright 2012 Open Source Robotics Foundation
 *
 * Licensed under the Apache License, Version 2.0 (the "License");
 * you may not use this file except in compliance with the License.
 * You may obtain a copy of the License at
 *
 *     http://www.apache.org/licenses/LICENSE-2.0
 *
 * Unless required by applicable law or agreed to in writing, software
 * distributed under the License is distributed on an "AS IS" BASIS,
 * WITHOUT WARRANTIES OR CONDITIONS OF ANY KIND, either express or implied.
 * See the License for the specific language governing permissions and
 * limitations under the License.
 *
 */

#include <iostream>
#include <cstdlib>
#include <map>
#include <set>
#include <string>
#include <unordered_set>

#include <ignition/math/SemanticVersion.hh>

#include "sdf/Console.hh"
#include "sdf/Filesystem.hh"
#include "sdf/Frame.hh"
#include "sdf/Joint.hh"
#include "sdf/Link.hh"
#include "sdf/Model.hh"
#include "sdf/Param.hh"
#include "sdf/Root.hh"
#include "sdf/SDFImpl.hh"
#include "sdf/World.hh"
#include "sdf/parser.hh"
#include "sdf/ParserConfig.hh"
#include "sdf/sdf_config.h"

#include "Converter.hh"
#include "FrameSemantics.hh"
#include "ParamPassing.hh"
#include "ScopedGraph.hh"
#include "Utils.hh"
#include "parser_private.hh"
#include "parser_urdf.hh"

namespace sdf
{
inline namespace SDF_VERSION_NAMESPACE {
//////////////////////////////////////////////////
/// \brief Internal helper for readFile, which populates the SDF values
/// from a file
///
/// This populates the given sdf pointer from a file. If the file is a URDF
/// file it is converted to SDF first. Conversion to the latest
/// SDF version is controlled by a function parameter.
/// \param[in] _filename Name of the SDF file
/// \param[in] _convert Convert to the latest version if true.
/// \param[in] _config Custom parser configuration
/// \param[out] _sdf Pointer to an SDF object.
/// \param[out] _errors Parsing errors will be appended to this variable.
/// \return True if successful.
bool readFileInternal(
    const std::string &_filename,
    const bool _convert,
    const ParserConfig &_config,
    SDFPtr _sdf,
    Errors &_errors);

/// \brief Internal helper for readString, which populates the SDF values
/// from a string
///
/// This populates the sdf pointer from a string. If the string is from a URDF
/// file it is converted to SDF first. Conversion to the latest
/// SDF version is controlled by a function parameter.
/// \param[in] _xmlString XML string to be parsed.
/// \param[in] _convert Convert to the latest version if true.
/// \param[in] _config Custom parser configuration
/// \param[out] _sdf Pointer to an SDF object.
/// \param[out] _errors Parsing errors will be appended to this variable.
/// \return True if successful.
bool readStringInternal(
    const std::string &_xmlString,
    const bool _convert,
    const ParserConfig &_config,
    SDFPtr _sdf,
    Errors &_errors);

//////////////////////////////////////////////////
/// \brief Internal helper for creating XMLDocuments
///
/// This creates an XMLDocument with whitespace collapse
/// on, which is not default behavior in tinyxml2.
/// This function is to consolidate locations it is used.
///
/// There is a performance impact associated with collapsing whitespace.
///
/// For more information on the behavior and performance implications,
/// consult the TinyXML2 documentation: https://leethomason.github.io/tinyxml2/
inline auto makeSdfDoc()
{
  return tinyxml2::XMLDocument(true, tinyxml2::COLLAPSE_WHITESPACE);
}

//////////////////////////////////////////////////
static bool isSdfFile(const std::string &_fileName)
{
  std::size_t periodIndex = _fileName.rfind('.');
  if (periodIndex != std::string::npos)
  {
    const std::string ext = _fileName.substr(periodIndex);
    return ext == ".sdf" || ext == ".world";
  }
  return false;
}

//////////////////////////////////////////////////
template <typename TPtr>
static inline bool _initFile(const std::string &_filename, TPtr _sdf)
{
  auto xmlDoc = makeSdfDoc();
  if (tinyxml2::XML_SUCCESS != xmlDoc.LoadFile(_filename.c_str()))
  {
    sdferr << "Unable to load file["
           << _filename << "]: " << xmlDoc.ErrorStr() << "\n";
    return false;
  }

  return initDoc(&xmlDoc, _sdf);
}

//////////////////////////////////////////////////
bool init(SDFPtr _sdf)
{
  std::string xmldata = SDF::EmbeddedSpec("root.sdf", false);
  auto xmlDoc = makeSdfDoc();
  xmlDoc.Parse(xmldata.c_str());
  return initDoc(&xmlDoc, _sdf);
}

//////////////////////////////////////////////////
bool initFile(const std::string &_filename, SDFPtr _sdf)
{
  return initFile(_filename, ParserConfig::GlobalConfig(), _sdf);
}

//////////////////////////////////////////////////
bool initFile(
    const std::string &_filename, const ParserConfig &_config, SDFPtr _sdf)
{
  std::string xmldata = SDF::EmbeddedSpec(_filename, true);
  if (!xmldata.empty())
  {
    auto xmlDoc = makeSdfDoc();
    xmlDoc.Parse(xmldata.c_str());
    return initDoc(&xmlDoc, _sdf);
  }
  return _initFile(sdf::findFile(_filename, true, false, _config), _sdf);
}

//////////////////////////////////////////////////
bool initFile(const std::string &_filename, ElementPtr _sdf)
{
  return initFile(_filename, ParserConfig::GlobalConfig(), _sdf);
}

//////////////////////////////////////////////////
bool initFile(
    const std::string &_filename, const ParserConfig &_config, ElementPtr _sdf)
{
  std::string xmldata = SDF::EmbeddedSpec(_filename, true);
  if (!xmldata.empty())
  {
    auto xmlDoc = makeSdfDoc();
    xmlDoc.Parse(xmldata.c_str());
    return initDoc(&xmlDoc, _sdf);
  }
  return _initFile(sdf::findFile(_filename, true, false, _config), _sdf);
}

//////////////////////////////////////////////////
bool initString(
    const std::string &_xmlString, const ParserConfig &, SDFPtr _sdf)
{
  auto xmlDoc = makeSdfDoc();
  if (xmlDoc.Parse(_xmlString.c_str()))
  {
    sdferr << "Failed to parse string as XML: " << xmlDoc.ErrorStr() << '\n';
    return false;
  }

  return initDoc(&xmlDoc, _sdf);
}

//////////////////////////////////////////////////
bool initString(const std::string &_xmlString, SDFPtr _sdf)
{
  return initString(_xmlString, ParserConfig::GlobalConfig(), _sdf);
}

//////////////////////////////////////////////////
inline tinyxml2::XMLElement *_initDocGetElement(tinyxml2::XMLDocument *_xmlDoc)
{
  if (!_xmlDoc)
  {
    sdferr << "Could not parse the xml\n";
    return nullptr;
  }

  tinyxml2::XMLElement *element = _xmlDoc->FirstChildElement("element");
  if (!element)
  {
    sdferr << "Could not find the 'element' element in the xml file\n";
    return nullptr;
  }

  return element;
}

//////////////////////////////////////////////////
bool initDoc(tinyxml2::XMLDocument *_xmlDoc, SDFPtr _sdf)
{
  auto element = _initDocGetElement(_xmlDoc);
  if (!element)
  {
    return false;
  }

  return initXml(element, _sdf->Root());
}

//////////////////////////////////////////////////
bool initDoc(tinyxml2::XMLDocument *_xmlDoc, ElementPtr _sdf)
{
  auto element = _initDocGetElement(_xmlDoc);
  if (!element)
  {
    return false;
  }

  return initXml(element, _sdf);
}

//////////////////////////////////////////////////
bool initXml(tinyxml2::XMLElement *_xml, ElementPtr _sdf)
{
  const char *refString = _xml->Attribute("ref");
  if (refString)
  {
    _sdf->SetReferenceSDF(std::string(refString));
  }

  const char *nameString = _xml->Attribute("name");
  if (!nameString)
  {
    sdferr << "Element is missing the name attribute\n";
    return false;
  }
  _sdf->SetName(std::string(nameString));

  const char *requiredString = _xml->Attribute("required");
  if (!requiredString)
  {
    sdferr << "Element is missing the required attributed\n";
    return false;
  }
  _sdf->SetRequired(requiredString);

  const char *elemTypeString = _xml->Attribute("type");
  if (elemTypeString)
  {
    bool required = std::string(requiredString) == "1" ? true : false;
    const char *elemDefaultValue = _xml->Attribute("default");
    std::string description;
    tinyxml2::XMLElement *descChild = _xml->FirstChildElement("description");
    if (descChild && descChild->GetText())
    {
      description = descChild->GetText();
    }

    std::string minValue;
    const char *elemMinValue = _xml->Attribute("min");
    if (nullptr != elemMinValue)
    {
      minValue = elemMinValue;
    }

    std::string maxValue;
    const char *elemMaxValue = _xml->Attribute("max");
    if (nullptr != elemMaxValue)
    {
      maxValue = elemMaxValue;
    }

    _sdf->AddValue(elemTypeString, elemDefaultValue, required, minValue,
                   maxValue, description);
  }

  // Get all attributes
  for (tinyxml2::XMLElement *child = _xml->FirstChildElement("attribute");
       child; child = child->NextSiblingElement("attribute"))
  {
    auto *descriptionChild = child->FirstChildElement("description");
    const char *name = child->Attribute("name");
    const char *type = child->Attribute("type");
    const char *defaultValue = child->Attribute("default");

    requiredString = child->Attribute("required");

    if (!name)
    {
      sdferr << "Attribute is missing a name\n";
      return false;
    }
    if (!type)
    {
      sdferr << "Attribute is missing a type\n";
      return false;
    }
    if (!defaultValue)
    {
      sdferr << "Attribute[" << name << "] is missing a default\n";
      return false;
    }
    if (!requiredString)
    {
      sdferr << "Attribute is missing a required string\n";
      return false;
    }
    std::string requiredStr = sdf::trim(requiredString);
    bool required = requiredStr == "1" ? true : false;
    std::string description;

    if (descriptionChild && descriptionChild->GetText())
    {
      description = descriptionChild->GetText();
    }

    _sdf->AddAttribute(name, type, defaultValue, required, description);
  }

  // Read the element description
  tinyxml2::XMLElement *descChild = _xml->FirstChildElement("description");
  if (descChild && descChild->GetText())
  {
    _sdf->SetDescription(descChild->GetText());
  }

  // Get all child elements
  for (tinyxml2::XMLElement *child = _xml->FirstChildElement("element");
       child; child = child->NextSiblingElement("element"))
  {
    const char *copyDataString = child->Attribute("copy_data");
    if (copyDataString &&
        (std::string(copyDataString) == "true" ||
         std::string(copyDataString) == "1"))
    {
      _sdf->SetCopyChildren(true);
    }
    else
    {
      ElementPtr element(new Element);
      initXml(child, element);
      _sdf->AddElementDescription(element);
    }
  }

  // Get all include elements
  for (tinyxml2::XMLElement *child = _xml->FirstChildElement("include");
       child; child = child->NextSiblingElement("include"))
  {
    std::string filename = child->Attribute("filename");

    ElementPtr element(new Element);

    initFile(filename, element);

    // override description for include elements
    tinyxml2::XMLElement *description = child->FirstChildElement("description");
    if (description)
    {
      element->SetDescription(description->GetText());
    }

    _sdf->AddElementDescription(element);
  }

  return true;
}

//////////////////////////////////////////////////
SDFPtr readFile(const std::string &_filename, Errors &_errors)
{
  return readFile(_filename, ParserConfig::GlobalConfig(), _errors);
}

//////////////////////////////////////////////////
SDFPtr readFile(
    const std::string &_filename, const ParserConfig &_config, Errors &_errors)
{
  // Create and initialize the data structure that will hold the parsed SDF data
  sdf::SDFPtr sdfParsed(new sdf::SDF());
  sdf::init(sdfParsed);

  // Read an SDF file, and store the result in sdfParsed.
  if (!sdf::readFile(_filename, _config, sdfParsed, _errors))
  {
    return SDFPtr();
  }

  return sdfParsed;
}

//////////////////////////////////////////////////
SDFPtr readFile(const std::string &_filename)
{
  Errors errors;
  SDFPtr result = readFile(_filename, errors);

  // Output errors
  for (auto const &e : errors)
    std::cerr << e << std::endl;

  return result;
}

//////////////////////////////////////////////////
bool readFile(const std::string &_filename, SDFPtr _sdf)
{
  Errors errors;
  bool result = readFile(_filename, _sdf, errors);

  // Output errors
  for (auto const &e : errors)
    std::cerr << e << std::endl;

  return result;
}

//////////////////////////////////////////////////
bool readFile(const std::string &_filename, SDFPtr _sdf, Errors &_errors)
{
  return readFile(_filename, ParserConfig::GlobalConfig(), _sdf, _errors);
}

//////////////////////////////////////////////////
bool readFile(const std::string &_filename, const ParserConfig &_config,
    SDFPtr _sdf, Errors &_errors)
{
  return readFileInternal(_filename, true, _config, _sdf, _errors);
}

//////////////////////////////////////////////////
bool readFileWithoutConversion(
    const std::string &_filename, SDFPtr _sdf, Errors &_errors)
{
  return readFileWithoutConversion(
      _filename, ParserConfig::GlobalConfig(), _sdf, _errors);
}

//////////////////////////////////////////////////
bool readFileWithoutConversion(const std::string &_filename,
    const ParserConfig &_config, SDFPtr _sdf, Errors &_errors)
{
  return readFileInternal(_filename, false, _config, _sdf, _errors);
}

//////////////////////////////////////////////////
bool readFileInternal(const std::string &_filename, const bool _convert,
    const ParserConfig &_config, SDFPtr _sdf, Errors &_errors)
{
  auto xmlDoc = makeSdfDoc();
  std::string filename = sdf::findFile(_filename, true, true, _config);

  if (filename.empty())
  {
    sdferr << "Error finding file [" << _filename << "].\n";
    return false;
  }

  if (filesystem::is_directory(filename))
  {
    filename = getModelFilePath(filename);
  }

  if (!filesystem::exists(filename))
  {
    sdferr << "File [" << filename << "] doesn't exist.\n";
    return false;
  }

  auto error_code = xmlDoc.LoadFile(filename.c_str());
  if (error_code)
  {
    sdferr << "Error parsing XML in file [" << filename << "]: "
           << xmlDoc.ErrorStr() << '\n';
    return false;
  }

  // Suppress deprecation for sdf::URDF2SDF
  if (readDoc(&xmlDoc, _sdf, filename, _convert, _config, _errors))
  {
    return true;
  }
  else if (URDF2SDF::IsURDF(filename))
  {
    URDF2SDF u2g;
    auto doc = makeSdfDoc();
    u2g.InitModelFile(filename, &doc);
    if (sdf::readDoc(&doc, _sdf, "urdf file", _convert, _config, _errors))
    {
      sdfdbg << "parse from urdf file [" << _filename << "].\n";
      return true;
    }
    else
    {
      sdferr << "parse as old deprecated model file failed.\n";
      return false;
    }
  }

  return false;
}

//////////////////////////////////////////////////
bool readString(const std::string &_xmlString, SDFPtr _sdf)
{
  Errors errors;
  bool result = readString(_xmlString, _sdf, errors);

  // Output errors
  for (auto const &e : errors)
    std::cerr << e << std::endl;

  return result;
}

//////////////////////////////////////////////////
bool readString(const std::string &_xmlString, SDFPtr _sdf, Errors &_errors)
{
  return readString(_xmlString, ParserConfig::GlobalConfig(), _sdf, _errors);
}

//////////////////////////////////////////////////
bool readString(const std::string &_xmlString, const ParserConfig &_config,
    SDFPtr _sdf, Errors &_errors)
{
  return readStringInternal(_xmlString, true, _config, _sdf, _errors);
}

//////////////////////////////////////////////////
bool readStringWithoutConversion(
    const std::string &_filename, SDFPtr _sdf, Errors &_errors)
{
  return readStringWithoutConversion(
      _filename, ParserConfig::GlobalConfig(), _sdf, _errors);
}

//////////////////////////////////////////////////
bool readStringWithoutConversion(const std::string &_filename,
    const ParserConfig &_config, SDFPtr _sdf, Errors &_errors)
{
  return readStringInternal(_filename, false, _config, _sdf, _errors);
}

//////////////////////////////////////////////////
bool readStringInternal(const std::string &_xmlString, const bool _convert,
    const ParserConfig &_config, SDFPtr _sdf, Errors &_errors)
{
  auto xmlDoc = makeSdfDoc();
  xmlDoc.Parse(_xmlString.c_str());
  if (xmlDoc.Error())
  {
    sdferr << "Error parsing XML from string: " << xmlDoc.ErrorStr() << '\n';
    return false;
  }
  if (readDoc(&xmlDoc, _sdf, std::string(kSdfStringSource), _convert, _config,
              _errors))
  {
    return true;
  }
  else
  {
    URDF2SDF u2g;
    auto doc = makeSdfDoc();
    u2g.InitModelString(_xmlString, &doc);

    if (sdf::readDoc(&doc, _sdf, std::string(kUrdfStringSource), _convert,
                    _config, _errors))
    {
      sdfdbg << "Parsing from urdf.\n";
      return true;
    }
    else
    {
      sdferr << "parse as old deprecated model file failed.\n";
      return false;
    }
  }

  return false;
}

//////////////////////////////////////////////////
bool readString(const std::string &_xmlString, ElementPtr _sdf)
{
  Errors errors;
  bool result = readString(_xmlString, _sdf, errors);

  // Output errors
  for (auto const &e : errors)
    std::cerr << e << std::endl;

  return result;
}

//////////////////////////////////////////////////
bool readString(const std::string &_xmlString, ElementPtr _sdf, Errors &_errors)
{
  return readString(_xmlString, ParserConfig::GlobalConfig(), _sdf, _errors);
}

//////////////////////////////////////////////////
bool readString(const std::string &_xmlString, const ParserConfig &_config,
    ElementPtr _sdf, Errors &_errors)
{
  auto xmlDoc = makeSdfDoc();
  xmlDoc.Parse(_xmlString.c_str());
  if (xmlDoc.Error())
  {
    sdferr << "Error parsing XML from string: " << xmlDoc.ErrorStr() << '\n';
    return false;
  }
  if (readDoc(&xmlDoc, _sdf, std::string(kSdfStringSource), true, _config,
              _errors))
  {
    return true;
  }
  else
  {
    sdferr << "parse as sdf version " << SDF::Version() << " failed, "
           << "should try to parse as old deprecated format\n";
    return false;
  }
}

//////////////////////////////////////////////////
bool readDoc(tinyxml2::XMLDocument *_xmlDoc, SDFPtr _sdf,
    const std::string &_source, bool _convert, const ParserConfig &_config,
    Errors &_errors)
{
  if (!_xmlDoc)
  {
    sdfwarn << "Could not parse the xml from source[" << _source << "]\n";
    return false;
  }

  // check sdf version
  tinyxml2::XMLElement *sdfNode = _xmlDoc->FirstChildElement("sdf");
  if (!sdfNode)
  {
    return false;
  }

  if (nullptr == _sdf || nullptr == _sdf->Root())
  {
    sdferr << "SDF pointer or its Root is null.\n";
    return false;
  }

  if (_source != std::string(kSdfStringSource))
  {
    _sdf->SetFilePath(_source);
  }

  if (sdfNode && sdfNode->Attribute("version"))
  {
    if (_sdf->OriginalVersion().empty())
    {
      _sdf->SetOriginalVersion(sdfNode->Attribute("version"));
    }

    if (_sdf->Root()->OriginalVersion().empty())
    {
      _sdf->Root()->SetOriginalVersion(sdfNode->Attribute("version"));
    }

    if (!_sdf->Root()->LineNumber().has_value())
    {
      _sdf->Root()->SetLineNumber(sdfNode->GetLineNum());
    }

    if (_sdf->Root()->XmlPath().empty())
    {
      _sdf->Root()->SetXmlPath("/sdf");
    }

    if (_convert
        && strcmp(sdfNode->Attribute("version"), SDF::Version().c_str()) != 0)
    {
      sdfdbg << "Converting a deprecated source[" << _source << "].\n";
      Converter::Convert(_xmlDoc, SDF::Version());
    }

    auto *elemXml = _xmlDoc->FirstChildElement(_sdf->Root()->GetName().c_str());

    // Perform all the pre-checks necessary for the XML elements before reading
    if (!checkXmlFromRoot(elemXml, _source, _errors))
    {
      _errors.push_back({ErrorCode::ELEMENT_INVALID,
          "Errors were found when checking the XML of element<"
          + _sdf->Root()->GetName() + ">."});
      return false;
    }

    // parse new sdf xml
    if (!readXml(elemXml, _sdf->Root(), _config, _source, _errors))
    {
      _errors.push_back({ErrorCode::ELEMENT_INVALID,
          "Error reading element <" + _sdf->Root()->GetName() + ">"});
      return false;
    }

    // delimiter '::' in element names not allowed in SDFormat >= 1.8
    ignition::math::SemanticVersion sdfVersion(_sdf->Root()->OriginalVersion());
    if (sdfVersion >= ignition::math::SemanticVersion(1, 8)
        && !recursiveSiblingNoDoubleColonInNames(_sdf->Root()))
    {
      _errors.push_back({ErrorCode::RESERVED_NAME,
          "Delimiter '::' found in attribute names of element <"
          + _sdf->Root()->GetName() +
          ">, which is not allowed in SDFormat >= 1.8"});
      return false;
    }
  }
  else
  {
    if (!sdfNode)
    {
      sdfdbg << "No <sdf> element in file[" << _source << "]\n";
    }
    else if (!sdfNode->Attribute("version"))
    {
      sdfdbg << "SDF <sdf> element has no version in file["
             << _source << "]\n";
    }
    return false;
  }

  return true;
}

//////////////////////////////////////////////////
bool readDoc(tinyxml2::XMLDocument *_xmlDoc, ElementPtr _sdf,
    const std::string &_source, bool _convert, const ParserConfig &_config,
    Errors &_errors)
{
  if (!_xmlDoc)
  {
    sdfwarn << "Could not parse the xml\n";
    return false;
  }

  // check sdf version
  tinyxml2::XMLElement *sdfNode = _xmlDoc->FirstChildElement("sdf");
  if (!sdfNode)
  {
    return false;
  }

  if (_source != std::string(kSdfStringSource))
  {
    _sdf->SetFilePath(_source);
  }

  if (sdfNode && sdfNode->Attribute("version"))
  {
    if (_sdf->OriginalVersion().empty())
    {
      _sdf->SetOriginalVersion(sdfNode->Attribute("version"));
    }

    if (!_sdf->LineNumber().has_value())
    {
      _sdf->SetLineNumber(sdfNode->GetLineNum());
    }

    if (_sdf->XmlPath().empty())
    {
      _sdf->SetXmlPath("/sdf");
    }

    if (_convert
        && strcmp(sdfNode->Attribute("version"), SDF::Version().c_str()) != 0)
    {
      sdfdbg << "Converting a deprecated SDF source[" << _source << "].\n";

      Converter::Convert(_xmlDoc, SDF::Version());
    }

    tinyxml2::XMLElement *elemXml = sdfNode;
    if (sdfNode->Value() != _sdf->GetName() &&
        sdfNode->FirstChildElement(_sdf->GetName().c_str()))
    {
      elemXml = sdfNode->FirstChildElement(_sdf->GetName().c_str());
    }

    // Perform all the pre-checks necessary for the XML elements before reading
    if (!checkXmlFromRoot(elemXml, _source, _errors))
    {
      _errors.push_back({ErrorCode::ELEMENT_INVALID,
          "Errors were found when checking the XML of element["
          + _sdf->GetName() + "]."});
      return false;
    }

    // parse new sdf xml
    if (!readXml(elemXml, _sdf, _config, _source, _errors))
    {
      _errors.push_back({ErrorCode::ELEMENT_INVALID,
          "Unable to parse sdf element["+ _sdf->GetName() + "]"});
      return false;
    }

    // delimiter '::' in element names not allowed in SDFormat >= 1.8
    ignition::math::SemanticVersion sdfVersion(_sdf->OriginalVersion());
    if (sdfVersion >= ignition::math::SemanticVersion(1, 8)
        && !recursiveSiblingNoDoubleColonInNames(_sdf))
    {
      _errors.push_back({ErrorCode::RESERVED_NAME,
          "Delimiter '::' found in attribute names of element <"
          + _sdf->GetName() +
          ">, which is not allowed in SDFormat >= 1.8"});
      return false;
    }
  }
  else
  {
    if (!sdfNode)
    {
      sdfdbg << "SDF has no <sdf> element\n";
    }
    else if (!sdfNode->Attribute("version"))
    {
      sdfdbg << "<sdf> element has no version\n";
    }
    return false;
  }

  return true;
}

//////////////////////////////////////////////////
bool checkXmlFromRoot(tinyxml2::XMLElement *_xmlRoot,
    const std::string &_source, Errors &_errors)
{
  // A null XML Root element is still valid as it might not be a mandatory
  // element. Further errors will be deciphered by calling readXml with its
  // SDF ptr.
  if (!_xmlRoot)
    return true;

  std::string errorSourcePath = _source;
  if (_source == kSdfStringSource || _source == kUrdfStringSource)
    errorSourcePath = "<" + _source + ">";

  // Top level models must have an empty relative_to frame on the top level
  // pose.
  {
    if (tinyxml2::XMLElement *topLevelElem =
        _xmlRoot->FirstChildElement("model"))
    {
      if (tinyxml2::XMLElement *topLevelPose =
          topLevelElem->FirstChildElement("pose"))
      {
        if (const char *relativeTo = topLevelPose->Attribute("relative_to"))
        {
          const std::string relativeToStr(relativeTo);
          if (!relativeToStr.empty())
          {
            std::stringstream sstream;
            sstream << "Attribute //pose[@relative_to] of top level model "
                << "must be left empty, found //pose[@relative_to='"
                << relativeToStr << "'].\n";
            _errors.push_back({
                ErrorCode::ATTRIBUTE_INVALID,
                sstream.str(),
                errorSourcePath,
                topLevelPose->GetLineNum()});
            return false;
          }
        }
      }
    }
  }

  return true;
}

//////////////////////////////////////////////////
std::string getBestSupportedModelVersion(tinyxml2::XMLElement *_modelXML,
                                         std::string &_modelFileName)
{
  tinyxml2::XMLElement *sdfXML = _modelXML->FirstChildElement("sdf");
  tinyxml2::XMLElement *nameSearch = _modelXML->FirstChildElement("name");

  // If a match is not found, use the latest version of the element
  // that is not older than the SDF parser.
  ignition::math::SemanticVersion sdfParserVersion(SDF_VERSION);
  std::string bestVersionStr = "0.0";

  tinyxml2::XMLElement *sdfSearch = sdfXML;
  while (sdfSearch)
  {
    if (sdfSearch->Attribute("version"))
    {
      auto version = std::string(sdfSearch->Attribute("version"));
      ignition::math::SemanticVersion modelVersion(version);
      ignition::math::SemanticVersion bestVersion(bestVersionStr);
      if (modelVersion > bestVersion)
      {
        // this model is better than the previous one
        if (modelVersion <= sdfParserVersion)
        {
          // the parser can read it
          sdfXML  = sdfSearch;
          bestVersionStr = version;
        }
        else
        {
          sdfwarn << "Ignoring version " << version
                  << " for model " << nameSearch->GetText()
                  << " because is newer than this sdf parser"
                  << " (version " << SDF_VERSION << ")\n";
        }
      }
    }
    sdfSearch = sdfSearch->NextSiblingElement("sdf");
  }

  if (!sdfXML || !sdfXML->GetText())
  {
    sdferr << "Failure to detect an sdf tag in the model config file"
           << " for model: " << nameSearch->GetText() << "\n";

    _modelFileName = "";
    return "";
  }

  if (!sdfXML->Attribute("version"))
  {
    sdfwarn << "Can not find the XML attribute 'version'"
            << " in sdf XML tag for model: " << nameSearch->GetText() << "."
            << " Please specify the SDF protocol supported in the model"
            << " configuration file. The first sdf tag in the config file"
            << " will be used \n";
  }

  _modelFileName = sdfXML->GetText();
  return bestVersionStr;
}

//////////////////////////////////////////////////
std::string getModelFilePath(const std::string &_modelDirPath)
{
  std::string configFilePath;

  /// \todo This hardcoded bit is very Gazebo centric. It should
  /// be abstracted away, possibly through a plugin to SDF.
  configFilePath = sdf::filesystem::append(_modelDirPath, "model.config");
  if (!sdf::filesystem::exists(configFilePath))
  {
    // We didn't find model.config, look for manifest.xml instead
    configFilePath = sdf::filesystem::append(_modelDirPath, "manifest.xml");
    if (!sdf::filesystem::exists(configFilePath))
    {
      // We didn't find manifest.xml either, output an error and get out.
      sdferr << "Could not find model.config or manifest.xml in ["
             << _modelDirPath << "]\n";
      return std::string();
    }
    else
    {
      // We found manifest.xml, but since it is deprecated print a warning.
      sdfwarn << "The manifest.xml for a model is deprecated. "
              << "Please rename manifest.xml to "
              << "model.config" << ".\n";
    }
  }

  auto configFileDoc = makeSdfDoc();
  if (tinyxml2::XML_SUCCESS != configFileDoc.LoadFile(configFilePath.c_str()))
  {
    sdferr << "Error parsing XML in file ["
           << configFilePath << "]: "
           << configFileDoc.ErrorStr() << '\n';
    return std::string();
  }

  tinyxml2::XMLElement *modelXML = configFileDoc.FirstChildElement("model");

  if (!modelXML)
  {
    sdferr << "No <model> element in configFile[" << configFilePath << "]\n";
    return std::string();
  }

  std::string modelFileName;
  if (getBestSupportedModelVersion(modelXML, modelFileName).empty())
  {
    return std::string();
  }

  return sdf::filesystem::append(_modelDirPath, modelFileName);
}

//////////////////////////////////////////////////
/// Helper function that reads all the attributes of an element from TinyXML to
/// sdf::Element.
/// \param[in] _xml Pointer to XML element to read the attributes from.
/// \param[in,out] _sdf sdf::Element pointer to parse the attribute data into.
/// \param[in] _config Custom parser configuration
/// \param[in] _errorSourcePath Source of the XML document.
/// \param[out] _errors Captures errors found during parsing.
/// \return True on success, false on error.
static bool readAttributes(tinyxml2::XMLElement *_xml, ElementPtr _sdf,
    const ParserConfig &_config, const std::string &_errorSourcePath,
    Errors &_errors)
{
<<<<<<< HEAD
  // Check if the element pointer is deprecated.
  if (_sdf->GetRequired() == "-1")
  {
    std::stringstream ss;
    ss << "SDF Element[" + _sdf->GetName() + "] is deprecated\n";
    Error err(ErrorCode::ELEMENT_DEPRECATED, ss.str());
    err.SetXmlPath(_sdf->XmlPath());
    enforceConfigurablePolicyCondition(
        _config.DeprecatedElementsPolicy(), err, _errors);
  }

  if (!_xml)
  {
    if (_sdf->GetRequired() == "1" || _sdf->GetRequired() =="+")
    {
      Error err(
          ErrorCode::ELEMENT_MISSING,
          "SDF Element<" + _sdf->GetName() + "> is missing",
          _source);
      err.SetXmlPath(_sdf->XmlPath());
      _errors.push_back(err);
      return false;
    }
    else
    {
      return true;
    }
  }

  // check for nested sdf
  std::string refSDFStr = _sdf->ReferenceSDF();
  if (!refSDFStr.empty())
  {
    const std::string filePath = _sdf->FilePath();
    const std::string xmlPath = _sdf->XmlPath();
    auto lineNumber = _sdf->LineNumber();

    ElementPtr refSDF;
    refSDF.reset(new Element);
    std::string refFilename = refSDFStr + ".sdf";
    initFile(refFilename, refSDF);
    _sdf->RemoveFromParent();
    _sdf->Copy(refSDF);

    _sdf->SetFilePath(filePath);
    _sdf->SetXmlPath(xmlPath);
    if (lineNumber.has_value())
      _sdf->SetLineNumber(lineNumber.value());
  }

=======
>>>>>>> 46fd794b
  // A list of parent element-attributes pairs where a frame name is referenced
  // in the attribute. This is used to check if the reference is invalid.
  std::set<std::pair<std::string, std::string>> frameReferenceAttributes {
      // //frame/[@attached_to]
      {"frame", "attached_to"},
      // //pose/[@relative_to]
      {"pose", "relative_to"},
      // //model/[@placement_frame]
      {"model", "placement_frame"},
      // //model/[@canonical_link]
      {"model", "canonical_link"},
      // //sensor/imu/orientation_reference_frame/custom_rpy/[@parent_frame]
      {"custom_rpy", "parent_frame"}};

  const tinyxml2::XMLAttribute *attribute = _xml->FirstAttribute();

  unsigned int i = 0;

  // Iterate over all the attributes defined in the give XML element
  while (attribute)
  {
    // Avoid printing a warning message for missing attributes if a namespaced
    // attribute is found
    if (std::strchr(attribute->Name(), ':') != nullptr)
    {
      _sdf->AddAttribute(attribute->Name(), "string", "", 1, "");
      _sdf->GetAttribute(attribute->Name())->SetFromString(attribute->Value());
      attribute = attribute->Next();
      continue;
    }

    // Construct the Xml path of the current attribute
    const std::string attributeXmlPath = _sdf->XmlPath() + "[@" +
        attribute->Name() + "=\"" + attribute->Value() + "\"]";

    // Find the matching attribute in SDF
    for (i = 0; i < _sdf->GetAttributeCount(); ++i)
    {
      ParamPtr p = _sdf->GetAttribute(i);
      if (p->GetKey() == attribute->Name())
      {
        if (frameReferenceAttributes.count(
                std::make_pair(_sdf->GetName(), attribute->Name())) != 0)
        {
          if (!isValidFrameReference(attribute->Value()))
          {
            Error err(
                ErrorCode::ATTRIBUTE_INVALID,
                "'" + std::string(attribute->Value()) +
                "' is reserved; it cannot be used as a value of "
                "attribute [" + p->GetKey() + "]",
<<<<<<< HEAD
                _source,
                attribute->GetLineNum());
=======
                _errorSourcePath, attribute->GetLineNum());
>>>>>>> 46fd794b
            err.SetXmlPath(attributeXmlPath);
            _errors.push_back(err);
          }
        }
        // Set the value of the SDF attribute
        if (!p->SetFromString(attribute->Value()))
        {
          Error err(
              ErrorCode::ATTRIBUTE_INVALID,
              "Unable to read attribute[" + p->GetKey() + "]",
<<<<<<< HEAD
              _source,
              attribute->GetLineNum());
=======
              _errorSourcePath, attribute->GetLineNum());
>>>>>>> 46fd794b
          err.SetXmlPath(attributeXmlPath);
          _errors.push_back(err);
          return false;
        }
        break;
      }
    }

    if (i == _sdf->GetAttributeCount())
    {
      std::stringstream ss;
      ss << "XML Attribute[" << attribute->Name()
              << "] in element[" << _xml->Value()
              << "] not defined in SDF.\n";
      Error err(
          ErrorCode::ATTRIBUTE_INCORRECT_TYPE,
<<<<<<< HEAD
          ss.str(),
          _source,
          _xml->GetLineNum());
=======
          ss.str(), _errorSourcePath, _xml->GetLineNum());
>>>>>>> 46fd794b
      err.SetXmlPath(attributeXmlPath);
      enforceConfigurablePolicyCondition(
          _config.WarningsPolicy(), err, _errors);
    }

    attribute = attribute->Next();
  }

  // Check that all required attributes have been set
  for (i = 0; i < _sdf->GetAttributeCount(); ++i)
  {
    ParamPtr p = _sdf->GetAttribute(i);
    if (p->GetRequired() && !p->GetSet())
    {
      Error err(
          ErrorCode::ATTRIBUTE_MISSING,
          "Required attribute[" + p->GetKey() + "] in element[" + _xml->Value()
          + "] is not specified in SDF.",
<<<<<<< HEAD
          _source,
          _xml->GetLineNum());
=======
          _errorSourcePath, _xml->GetLineNum());
>>>>>>> 46fd794b
      err.SetXmlPath(_sdf->XmlPath());
      _errors.push_back(err);
      return false;
    }
  }

<<<<<<< HEAD
=======
  return true;
}

//////////////////////////////////////////////////
/// Helper function to resolve file name from an //include/uri element.
/// \param[in] _includeXml Pointer to TinyXML object that corresponds to the
/// //include tag
/// \param[in] _config Custom parser configuration
/// \param[in] _includeXmlPath The XML path of the //include element used for
/// error messages.
/// \param[in] _errorSourcePath Source of the XML document.
/// \param[out] _fileName Resolved file name.
/// \param[out] _errors Captures errors found during parsing.
/// \return True if the file name is successfully resolved, false on error.
static bool resolveFileNameFromUri(tinyxml2::XMLElement *_includeXml,
    const sdf::ParserConfig &_config, const std::string _includeXmlPath,
    const std::string &_errorSourcePath, std::string &_fileName,
    Errors &_errors)
{
  tinyxml2::XMLElement *uriElement = _includeXml->FirstChildElement("uri");
  const std::string uriXmlPath = _includeXmlPath + "/uri";
  if (uriElement)
  {
    const std::string uri = uriElement->GetText();
    const std::string modelPath = sdf::findFile(uri, true, true, _config);

    // Test the model path
    if (modelPath.empty())
    {
      Error err(ErrorCode::URI_LOOKUP, "Unable to find uri[" + uri + "]",
          _errorSourcePath, uriElement->GetLineNum());
      err.SetXmlPath(uriXmlPath);
      _errors.push_back(err);
      return false;
    }
    else
    {
      if (sdf::filesystem::is_directory(modelPath))
      {
        // Get the model.config filename
        _fileName = getModelFilePath(modelPath);

        if (_fileName.empty())
        {
          Error err(
              ErrorCode::URI_LOOKUP,
              "Unable to resolve uri[" + uri + "] to model path [" +
              modelPath + "] since it does not contain a model.config " +
              "file.",
              _errorSourcePath, uriElement->GetLineNum());
          err.SetXmlPath(uriXmlPath);
          _errors.push_back(err);
          return false;
        }
      }
      else
      {
        // This is a file path and since sdf::findFile returns an empty
        // string if the file doesn't exist, we don't have to check for
        // existence again here.
        _fileName = modelPath;
      }
    }
  }
  else
  {
    Error err(ErrorCode::ATTRIBUTE_MISSING,
        "<include> element missing 'uri' attribute", _errorSourcePath,
        _includeXml->GetLineNum());
    err.SetXmlPath(_includeXmlPath);
    _errors.push_back(err);
    return false;
  }
  return true;
}

//////////////////////////////////////////////////
bool readXml(tinyxml2::XMLElement *_xml, ElementPtr _sdf,
    const ParserConfig &_config, const std::string &_source, Errors &_errors)
{
  std::string errorSourcePath = _source;
  if (_source == kSdfStringSource || _source == kUrdfStringSource)
    errorSourcePath = "<" + _source + ">";

  // Check if the element pointer is deprecated.
  if (_sdf->GetRequired() == "-1")
  {
    std::stringstream ss;
    ss << "SDF Element[" + _sdf->GetName() + "] is deprecated\n";
    Error err(ErrorCode::ELEMENT_DEPRECATED, ss.str());
    err.SetXmlPath(_sdf->XmlPath());
    enforceConfigurablePolicyCondition(
        _config.DeprecatedElementsPolicy(), err, _errors);
  }

  if (!_xml)
  {
    if (_sdf->GetRequired() == "1" || _sdf->GetRequired() =="+")
    {
      Error err(
          ErrorCode::ELEMENT_MISSING,
          "SDF Element<" + _sdf->GetName() + "> is missing", errorSourcePath);
      err.SetXmlPath(_sdf->XmlPath());
      _errors.push_back(err);
      return false;
    }
    else
    {
      return true;
    }
  }

>>>>>>> 46fd794b
  if (_xml->GetText() != nullptr && _sdf->GetValue())
  {
    if (!_sdf->GetValue()->SetFromString(_xml->GetText()))
      return false;
  }

<<<<<<< HEAD
=======
  // check for nested sdf
  std::string refSDFStr = _sdf->ReferenceSDF();
  if (!refSDFStr.empty())
  {
    const std::string filePath = _sdf->FilePath();
    const std::string xmlPath = _sdf->XmlPath();
    auto lineNumber = _sdf->LineNumber();

    ElementPtr refSDF;
    refSDF.reset(new Element);
    std::string refFilename = refSDFStr + ".sdf";
    initFile(refFilename, refSDF);
    _sdf->RemoveFromParent();
    _sdf->Copy(refSDF);

    _sdf->SetFilePath(filePath);
    _sdf->SetXmlPath(xmlPath);
    if (lineNumber.has_value())
      _sdf->SetLineNumber(lineNumber.value());
  }

  if (!readAttributes(_xml, _sdf, _config, errorSourcePath, _errors))
    return false;

>>>>>>> 46fd794b
  if (_sdf->GetCopyChildren())
  {
    copyChildren(_sdf, _xml, false);
  }
  else
  {
    std::string filename;

    // Keep count of the include indices
    int includeElemIndex = -1;

    // Iterate over all the child elements
    tinyxml2::XMLElement *elemXml = nullptr;
    for (elemXml = _xml->FirstChildElement(); elemXml;
         elemXml = elemXml->NextSiblingElement())
    {
      if (std::string("include") == elemXml->Value())
      {
        tinyxml2::XMLElement *uriElement = elemXml->FirstChildElement("uri");

        const std::string includeXmlPath = _sdf->XmlPath() + "/include[" +
            std::to_string(++includeElemIndex) + "]";
        const std::string uriXmlPath = includeXmlPath + "/uri";

<<<<<<< HEAD
        if (uriElement)
        {
          uri = uriElement->GetText();
          modelPath = sdf::findFile(uri, true, true, _config);

          // Test the model path
          if (modelPath.empty())
          {
            Error err(
                ErrorCode::URI_LOOKUP,
                "Unable to find uri[" + uri + "]",
                _source,
                uriElement->GetLineNum());
            err.SetXmlPath(uriXmlPath);
            _errors.push_back(err);
            continue;
          }
          else
          {
            if (sdf::filesystem::is_directory(modelPath))
            {
              // Get the model.config filename
              filename = getModelFilePath(modelPath);

              if (filename.empty())
              {
                Error err(
                    ErrorCode::URI_LOOKUP,
                    "Unable to resolve uri[" + uri + "] to model path [" +
                    modelPath + "] since it does not contain a model.config " +
                    "file.",
                    _source,
                    uriElement->GetLineNum());
                err.SetXmlPath(uriXmlPath);
                _errors.push_back(err);
                continue;
              }
            }
            else
            {
              // This is a file path and since sdf::findFile returns an empty
              // string if the file doesn't exist, we don't have to check for
              // existence again here.
              filename = modelPath;
            }
          }
        }
        else
        {
          Error err(
              ErrorCode::ATTRIBUTE_MISSING,
              "<include> element missing 'uri' attribute",
              _source,
              elemXml->GetLineNum());
          err.SetXmlPath(includeXmlPath);
          _errors.push_back(err);
=======
        if (!resolveFileNameFromUri(elemXml, _config, includeXmlPath,
                errorSourcePath, filename, _errors))
>>>>>>> 46fd794b
          continue;

        // If the file is not an SDFormat file, it is assumed that it will
        // handled by a custom parser, so fall through and add the include
        // element into _sdf.
        if (sdf::isSdfFile(filename) || _config.CustomModelParsers().empty())
        {
          // NOTE: sdf::init is an expensive call. For performance reason,
          // a new sdf pointer is created here by cloning a fresh sdf template
          // pointer instead of calling init every iteration.
          // SDFPtr includeSDF(new SDF);
          // init(includeSDF);
          static SDFPtr includeSDFTemplate;
          if (!includeSDFTemplate)
          {
            includeSDFTemplate.reset(new SDF);
            init(includeSDFTemplate);
          }
          SDFPtr includeSDF(new SDF);
          includeSDF->Root(includeSDFTemplate->Root()->Clone());

          if (!readFile(filename, includeSDF))
          {
            Error err(
                ErrorCode::FILE_READ,
                "Unable to read file[" + filename + "]",
                _source,
                uriElement->GetLineNum());
            err.SetXmlPath(uriXmlPath);
            _errors.push_back(err);
            return false;
          }

          // Emit an error if there is more than one model, actor or light
          // element, or two different types of those elements. For
          // compatibility with old behavior, this chooses the first element in
          // the preference order: model->actor->light
          sdf::ElementPtr topLevelElem;
          for (const auto &elementType : {"model", "actor", "light"})
          {
            if (includeSDF->Root()->HasElement(elementType))
            {
              if (nullptr == topLevelElem)
              {
                topLevelElem = includeSDF->Root()->GetElement(elementType);
              }
              else
              {
                std::stringstream ss;
                ss << "Found other top level element <" << elementType
                  << "> in addition to <" << topLevelElem->GetName()
                  << "> in include file.";
                Error err(
                    ErrorCode::ELEMENT_INCORRECT_TYPE, ss.str(), filename);
                err.SetXmlPath("/sdf/" + std::string(elementType));
                _errors.push_back(err);
              }
            }
          }

          if (nullptr == topLevelElem)
          {
            Error err(
                ErrorCode::ELEMENT_MISSING,
                "Failed to find top level <model> / <actor> / <light> for "
                "<include>\n",
                _source,
                uriElement->GetLineNum());
            err.SetXmlPath(uriXmlPath);
            _errors.push_back(err);
            continue;
          }

          const auto topLevelElementType = topLevelElem->GetName();
          // Check for more than one of the discovered top-level element type
          auto nextTopLevelElem =
              topLevelElem->GetNextElement(topLevelElementType);
          if (nullptr != nextTopLevelElem)
          {
            std::stringstream ss;
            ss << "Found more than one " << topLevelElem->GetName()
              << " for <include>.";
            Error err(
                ErrorCode::ELEMENT_INCORRECT_TYPE, ss.str(), filename);
            err.SetXmlPath("/sdf/" + topLevelElementType);
            _errors.push_back(err);
          }

          bool isModel = topLevelElementType == "model";
          bool isActor = topLevelElementType == "actor";

          if (elemXml->FirstChildElement("name"))
          {
            const std::string overrideName =
                elemXml->FirstChildElement("name")->GetText();
            topLevelElem->GetAttribute("name")->SetFromString(overrideName);
            topLevelElem->SetXmlPath("/sdf/" + topLevelElementType +
                "[@name=\"" + overrideName + "\"]");
          }

          tinyxml2::XMLElement *poseElemXml =
              elemXml->FirstChildElement("pose");
          if (poseElemXml)
          {
            sdf::ElementPtr poseElem = topLevelElem->GetElement("pose");

            if (poseElemXml->GetText())
            {
              poseElem->GetValue()->SetFromString(poseElemXml->GetText());
            }
            else
            {
              poseElem->GetValue()->Reset();
            }

            const char *relativeTo = poseElemXml->Attribute("relative_to");
            if (relativeTo)
            {
              poseElem->GetAttribute("relative_to")->SetFromString(relativeTo);
            }
            else
            {
              poseElem->GetAttribute("relative_to")->Reset();
            }
          }

          if (isModel && elemXml->FirstChildElement("static"))
          {
            topLevelElem->GetElement("static")->GetValue()->SetFromString(
                elemXml->FirstChildElement("static")->GetText());
          }

          auto *placementFrameElem =
              elemXml->FirstChildElement("placement_frame");
          if (isModel && placementFrameElem)
          {
            const std::string placementFrameXmlPath =
                includeXmlPath + "/placement_frame";
            if (nullptr == elemXml->FirstChildElement("pose"))
            {
              Error err(
                  ErrorCode::MODEL_PLACEMENT_FRAME_INVALID,
                  "<pose> is required when specifying the placement_frame "
                  "element",
                  _source,
                  elemXml->GetLineNum());
              err.SetXmlPath(placementFrameXmlPath);
              _errors.push_back(err);
              return false;
            }

            const std::string placementFrameVal = placementFrameElem->GetText();

            if (!isValidFrameReference(placementFrameVal))
            {
              Error err(
                  ErrorCode::RESERVED_NAME,
                  "'" + placementFrameVal +
                  "' is reserved; it cannot be used as a value of "
                  "element [placement_frame]",
                  _source,
                  placementFrameElem->GetLineNum());
              err.SetXmlPath(placementFrameXmlPath);
              _errors.push_back(err);
            }
            topLevelElem->GetAttribute("placement_frame")
                ->SetFromString(placementFrameVal);
          }

          if (isModel || isActor)
          {
            // Using indices for plugins as duplicated plugin names are
            // allowed.
            int pluginIndex = -1;
            for (auto *childElemXml = elemXml->FirstChildElement();
                 childElemXml;
                 childElemXml = childElemXml->NextSiblingElement())
            {
              if (std::string("plugin") == childElemXml->Value())
              {
                const std::string pluginXmlPath = includeXmlPath + "/plugin[" +
                    std::to_string(++pluginIndex) + "]";

                sdf::ElementPtr pluginElem;
                pluginElem = topLevelElem->AddElement("plugin");
                pluginElem->SetLineNumber(childElemXml->GetLineNum());
                pluginElem->SetXmlPath(pluginXmlPath);

                if (!readXml(
                    childElemXml, pluginElem, _config, _source, _errors))
                {
                  Error err(
                      ErrorCode::ELEMENT_INVALID,
                      "Error reading plugin element",
                      _source,
                      childElemXml->GetLineNum());
                  err.SetXmlPath(pluginXmlPath);
                  _errors.push_back(err);
                  return false;
                }
              }
            }
          }

          // TODO(jenn) prototyping parameter passing
          // ref: sdformat.org > Documentation > Proposal for parameter passing
          if (elemXml->FirstChildElement("experimental:params"))
          {
            ParamPassing::updateParams(
                _config,
                _source,
                elemXml->FirstChildElement("experimental:params"),
                includeSDF->Root(),
                _errors);
          }

          auto includeSDFFirstElem = includeSDF->Root()->GetFirstElement();
          includeSDFFirstElem->SetParent(_sdf);
          auto includeDesc = _sdf->GetElementDescription("include");
          if (includeDesc)
          {
            // Store the contents of the <include> tag as the includeElement of
            // the entity that was loaded from the included URI.
            auto includeInfo = includeDesc->Clone();
            copyChildren(includeInfo, elemXml, false);
            includeSDFFirstElem->SetIncludeElement(includeInfo);
          }
          _sdf->InsertElement(includeSDFFirstElem);

          continue;
        }
      }

      // Find the matching element in SDF
      unsigned int descCounter = 0;
      for (descCounter = 0;
           descCounter != _sdf->GetElementDescriptionCount(); ++descCounter)
      {
        ElementPtr elemDesc = _sdf->GetElementDescription(descCounter);
        if (elemDesc->GetName() == elemXml->Value())
        {
          std::string elemXmlPath = _sdf->XmlPath() + "/" + elemXml->Value();
          const char *name = elemXml->Attribute("name");
          if (name)
            elemXmlPath += "[@name=\"" + std::string(name) + "\"]";

          ElementPtr element = elemDesc->Clone();
          element->SetParent(_sdf);
          element->SetLineNumber(elemXml->GetLineNum());
          element->SetXmlPath(elemXmlPath);
          if (readXml(elemXml, element, _config, _source, _errors))
          {
            _sdf->InsertElement(element);
          }
          else
          {
            Error err(
                ErrorCode::ELEMENT_INVALID,
                std::string("Error reading element <") +
                elemXml->Value() + ">",
                _source,
                elemXml->GetLineNum());
            err.SetXmlPath(elemXmlPath);
            _errors.push_back(err);
            return false;
          }
          break;
        }
      }

      if (descCounter == _sdf->GetElementDescriptionCount()
            && std::strchr(elemXml->Value(), ':') == nullptr)
      {
        std::string elemXmlPath = _sdf->XmlPath() + "/" + elemXml->Value();
        const char *name = elemXml->Attribute("name");
        if (name)
          elemXmlPath += "[@name=\"" + std::string(name) + "\"]";

        std::stringstream ss;
        ss << "XML Element[" << elemXml->Value()
           << "], child of element[" << _xml->Value()
           << "], not defined in SDF. Copying[" << elemXml->Value() << "] "
           << "as children of [" << _xml->Value() << "].\n";

        Error err(
            ErrorCode::ELEMENT_INCORRECT_TYPE,
            ss.str(),
            _source,
            elemXml->GetLineNum());
        err.SetXmlPath(elemXmlPath);
        enforceConfigurablePolicyCondition(
            _config.UnrecognizedElementsPolicy(), err, _errors);

        continue;
      }
    }

    // Copy unknown elements outside the loop so it only happens one time
    copyChildren(_sdf, _xml, true);

    // Check that all required elements have been set
    for (unsigned int descCounter = 0;
         descCounter != _sdf->GetElementDescriptionCount(); ++descCounter)
    {
      ElementPtr elemDesc = _sdf->GetElementDescription(descCounter);

      if (elemDesc->GetRequired() == "1" || elemDesc->GetRequired() == "+")
      {
        if (!_sdf->HasElement(elemDesc->GetName()))
        {
          const std::string elemXmlPath = _sdf->XmlPath() + "/" +
              elemDesc->GetName();
          if (_sdf->GetName() == "joint" &&
              _sdf->Get<std::string>("type") != "ball")
          {
            Error missingElementError(
                ErrorCode::ELEMENT_MISSING,
                "XML Missing required element[" + elemDesc->GetName() +
                "], child of element[" + _sdf->GetName() + "]",
                _source,
                _xml->GetLineNum());
            missingElementError.SetXmlPath(elemXmlPath);
            _errors.push_back(missingElementError);
            return false;
          }
          else
          {
            // Add default element
            ElementPtr defaultElement = _sdf->AddElement(elemDesc->GetName());
            defaultElement->SetExplicitlySetInFile(false);
          }
        }
      }
    }
  }

  return true;
}

/////////////////////////////////////////////////
void copyChildren(ElementPtr _sdf,
                  tinyxml2::XMLElement *_xml,
                  const bool _onlyUnknown)
{
  // Iterate over all the child elements
  tinyxml2::XMLElement *elemXml = nullptr;
  for (elemXml = _xml->FirstChildElement(); elemXml;
       elemXml = elemXml->NextSiblingElement())
  {
    std::string elem_name = elemXml->Name();

    if (_sdf->HasElementDescription(elem_name))
    {
      if (!_onlyUnknown)
      {
        sdf::ElementPtr element = _sdf->AddElement(elem_name);

        // FIXME: copy attributes
        for (const auto *attribute = elemXml->FirstAttribute();
             attribute; attribute = attribute->Next())
        {
          element->GetAttribute(attribute->Name())->SetFromString(
            attribute->Value());
        }

        // copy value
        const char *value = elemXml->GetText();
        if (value)
        {
          element->GetValue()->SetFromString(value);
        }
        copyChildren(element, elemXml, _onlyUnknown);
      }
    }
    else
    {
      ElementPtr element(new Element);
      element->SetParent(_sdf);
      element->SetName(elem_name);
      if (elemXml->GetText() != nullptr)
      {
        element->AddValue("string", elemXml->GetText(), "1");
      }

      for (const tinyxml2::XMLAttribute *attribute = elemXml->FirstAttribute();
           attribute; attribute = attribute->Next())
      {
        element->AddAttribute(attribute->Name(), "string", "", 1, "");
        element->GetAttribute(attribute->Name())->SetFromString(
          attribute->Value());
      }

      copyChildren(element, elemXml, _onlyUnknown);
      _sdf->InsertElement(element);
    }
  }
}

/////////////////////////////////////////////////
bool convertFile(const std::string &_filename, const std::string &_version,
                 SDFPtr _sdf)
{
  return convertFile(_filename, _version, ParserConfig::GlobalConfig(), _sdf);
}

/////////////////////////////////////////////////
bool convertFile(const std::string &_filename, const std::string &_version,
                 const ParserConfig &_config, SDFPtr _sdf)
{
  std::string filename = sdf::findFile(_filename, true, false, _config);

  if (filename.empty())
  {
    sdferr << "Error finding file [" << _filename << "].\n";
    return false;
  }

  if (nullptr == _sdf || nullptr == _sdf->Root())
  {
    sdferr << "SDF pointer or its Root is null.\n";
    return false;
  }

  auto xmlDoc = makeSdfDoc();
  if (!xmlDoc.LoadFile(filename.c_str()))
  {
    // read initial sdf version
    std::string originalVersion;
    {
      tinyxml2::XMLElement *sdfNode = xmlDoc.FirstChildElement("sdf");
      if (sdfNode && sdfNode->Attribute("version"))
      {
        originalVersion = sdfNode->Attribute("version");
      }
    }

    _sdf->SetOriginalVersion(originalVersion);

    if (sdf::Converter::Convert(&xmlDoc, _version, true))
    {
      Errors errors;
      bool result =
          sdf::readDoc(&xmlDoc, _sdf, filename, false, _config, errors);

      // Output errors
      for (auto const &e : errors)
        std::cerr << e << std::endl;

      return result;
    }
  }
  else
  {
    sdferr << "Error parsing file[" << filename << "]\n";
  }

  return false;
}

/////////////////////////////////////////////////
bool convertString(const std::string &_sdfString, const std::string &_version,
                   SDFPtr _sdf)
{
  return convertString(
      _sdfString, _version, ParserConfig::GlobalConfig(), _sdf);
}

/////////////////////////////////////////////////
bool convertString(const std::string &_sdfString, const std::string &_version,
    const ParserConfig &_config, SDFPtr _sdf)
{
  if (_sdfString.empty())
  {
    sdferr << "SDF string is empty.\n";
    return false;
  }

  tinyxml2::XMLDocument xmlDoc;
  xmlDoc.Parse(_sdfString.c_str());

  if (!xmlDoc.Error())
  {
    // read initial sdf version
    std::string originalVersion;
    {
      tinyxml2::XMLElement *sdfNode = xmlDoc.FirstChildElement("sdf");
      if (sdfNode && sdfNode->Attribute("version"))
      {
        originalVersion = sdfNode->Attribute("version");
      }
    }

    _sdf->SetOriginalVersion(originalVersion);

    if (sdf::Converter::Convert(&xmlDoc, _version, true))
    {
      Errors errors;
      bool result = sdf::readDoc(&xmlDoc, _sdf, std::string(kSdfStringSource),
                                 false, _config, errors);

      // Output errors
      for (auto const &e : errors)
        std::cerr << e << std::endl;

      return result;
    }
  }
  else
  {
    sdferr << "Error parsing XML from string[" << _sdfString << "]\n";
  }

  return false;
}

//////////////////////////////////////////////////
bool checkCanonicalLinkNames(const sdf::Root *_root)
{
  if (!_root)
  {
    std::cerr << "Error: invalid sdf::Root pointer, unable to "
              << "check canonical link names."
              << std::endl;
    return false;
  }

  bool result = true;

  auto checkModelCanonicalLinkName = [](
      const sdf::Model *_model) -> bool
  {
    bool modelResult = true;
    std::string canonicalLink = _model->CanonicalLinkName();
    if (!canonicalLink.empty() && !_model->LinkNameExists(canonicalLink))
    {
      std::cerr << "Error: canonical_link with name[" << canonicalLink
                << "] not found in model with name[" << _model->Name()
                << "]."
                << std::endl;
      modelResult = false;
    }
    return modelResult;
  };

  if (_root->Model())
  {
    result = checkModelCanonicalLinkName(_root->Model()) && result;
  }

  for (uint64_t w = 0; w < _root->WorldCount(); ++w)
  {
    auto world = _root->WorldByIndex(w);
    for (uint64_t m = 0; m < world->ModelCount(); ++m)
    {
      auto model = world->ModelByIndex(m);
      result = checkModelCanonicalLinkName(model) && result;
    }
  }

  return result;
}

//////////////////////////////////////////////////
bool checkFrameAttachedToNames(const sdf::Root *_root)
{
  bool result = true;

  auto checkModelFrameAttachedToNames = [](
      const sdf::Model *_model) -> bool
  {
    bool modelResult = true;
    for (uint64_t f = 0; f < _model->FrameCount(); ++f)
    {
      auto frame = _model->FrameByIndex(f);

      const std::string &attachedTo = frame->AttachedTo();

      // the attached_to attribute is always permitted to be empty
      if (attachedTo.empty())
      {
        continue;
      }

      if (attachedTo == frame->Name())
      {
        std::cerr << "Error: attached_to name[" << attachedTo
                  << "] is identical to frame name[" << frame->Name()
                  << "], causing a graph cycle "
                  << "in model with name[" << _model->Name()
                  << "]."
                  << std::endl;
        modelResult = false;
      }
      else if (!_model->LinkNameExists(attachedTo) &&
               !_model->ModelNameExists(attachedTo) &&
               !_model->JointNameExists(attachedTo) &&
               !_model->FrameNameExists(attachedTo))
      {
        std::cerr << "Error: attached_to name[" << attachedTo
                  << "] specified by frame with name[" << frame->Name()
                  << "] does not match a nested model, link, joint, "
                  << "or frame name in model with name[" << _model->Name()
                  << "]."
                  << std::endl;
        modelResult = false;
      }
    }
    return modelResult;
  };

  auto checkWorldFrameAttachedToNames = [](
      const sdf::World *_world) -> bool
  {
    auto findNameInWorld = [](const sdf::World *_inWorld,
        const std::string &_name) -> bool {
      if (_inWorld->ModelNameExists(_name) ||
          _inWorld->FrameNameExists(_name))
      {
        return true;
      }

      const auto delimIndex = _name.find("::");
      if (delimIndex != std::string::npos && delimIndex + 2 < _name.size())
      {
        std::string modelName = _name.substr(0, delimIndex);
        std::string nameToCheck = _name.substr(delimIndex + 2);
        const auto *model = _inWorld->ModelByName(modelName);
        if (nullptr == model)
        {
          return false;
        }

        if (model->LinkNameExists(nameToCheck) ||
            model->ModelNameExists(nameToCheck) ||
            model->JointNameExists(nameToCheck) ||
            model->FrameNameExists(nameToCheck))
        {
          return true;
        }
      }
      return false;
    };

    bool worldResult = true;
    for (uint64_t f = 0; f < _world->FrameCount(); ++f)
    {
      auto frame = _world->FrameByIndex(f);

      const std::string &attachedTo = frame->AttachedTo();

      // the attached_to attribute is always permitted to be empty
      if (attachedTo.empty())
      {
        continue;
      }

      if (attachedTo == frame->Name())
      {
        std::cerr << "Error: attached_to name[" << attachedTo
                  << "] is identical to frame name[" << frame->Name()
                  << "], causing a graph cycle "
                  << "in world with name[" << _world->Name()
                  << "]."
                  << std::endl;
        worldResult = false;
      }
      else if (!findNameInWorld(_world, attachedTo))
      {
        std::cerr << "Error: attached_to name[" << attachedTo
                  << "] specified by frame with name[" << frame->Name()
                  << "] does not match a model or frame name "
                  << "in world with name[" << _world->Name()
                  << "]."
                  << std::endl;
        worldResult = false;
      }
    }
    return worldResult;
  };

  if (_root->Model())
  {
    result = checkModelFrameAttachedToNames(_root->Model()) && result;
  }

  for (uint64_t w = 0; w < _root->WorldCount(); ++w)
  {
    auto world = _root->WorldByIndex(w);
    result = checkWorldFrameAttachedToNames(world) && result;
    for (uint64_t m = 0; m < world->ModelCount(); ++m)
    {
      auto model = world->ModelByIndex(m);
      result = checkModelFrameAttachedToNames(model) && result;
    }
  }

  return result;
}

//////////////////////////////////////////////////
bool recursiveSameTypeUniqueNames(sdf::ElementPtr _elem)
{
  if (!shouldValidateElement(_elem))
    return true;

  bool result = true;
  auto typeNames = _elem->GetElementTypeNames();
  for (const std::string &typeName : typeNames)
  {
    if (!_elem->HasUniqueChildNames(typeName))
    {
      std::cerr << "Error: Non-unique names detected in type "
                << typeName << " in\n"
                << _elem->ToString("")
                << std::endl;
      result = false;
    }
  }

  sdf::ElementPtr child = _elem->GetFirstElement();
  while (child)
  {
    result = recursiveSameTypeUniqueNames(child) && result;
    child = child->GetNextElement();
  }

  return result;
}

//////////////////////////////////////////////////
bool recursiveSiblingUniqueNames(sdf::ElementPtr _elem)
{
  if (!shouldValidateElement(_elem))
    return true;

  bool result = _elem->HasUniqueChildNames();
  if (!result)
  {
    std::cerr << "Error: Non-unique names detected in "
              << _elem->ToString("")
              << std::endl;
    result = false;
  }

  sdf::ElementPtr child = _elem->GetFirstElement();
  while (child)
  {
    result = recursiveSiblingUniqueNames(child) && result;
    child = child->GetNextElement();
  }

  return result;
}

//////////////////////////////////////////////////
bool recursiveSiblingNoDoubleColonInNames(sdf::ElementPtr _elem)
{
  if (!shouldValidateElement(_elem))
    return true;

  bool result = true;
  if (_elem->HasAttribute("name")
      && _elem->Get<std::string>("name").find("::") != std::string::npos)
  {
    std::cerr << "Error: Detected delimiter '::' in element name in\n"
             << _elem->ToString("")
             << std::endl;
    result = false;
  }

  sdf::ElementPtr child = _elem->GetFirstElement();
  while (child)
  {
    result = recursiveSiblingNoDoubleColonInNames(child) && result;
    child = child->GetNextElement();
  }

  return result;
}

//////////////////////////////////////////////////
bool checkFrameAttachedToGraph(const sdf::Root *_root)
{
  bool result = true;

  auto checkModelFrameAttachedToGraph = [](
      const sdf::Model *_model) -> bool
  {
    bool modelResult = true;
    auto ownedGraph = std::make_shared<sdf::FrameAttachedToGraph>();
    sdf::ScopedGraph<sdf::FrameAttachedToGraph> graph(ownedGraph);
    auto errors = sdf::buildFrameAttachedToGraph(graph, _model);
    if (!errors.empty())
    {
      for (auto &error : errors)
      {
        std::cerr << "Error: " << error.Message() << std::endl;
      }
      modelResult = false;
    }
    errors = sdf::validateFrameAttachedToGraph(graph);
    if (!errors.empty())
    {
      for (auto &error : errors)
      {
        std::cerr << "Error in validateFrameAttachedToGraph: "
                  << error.Message()
                  << std::endl;
      }
      modelResult = false;
    }
    return modelResult;
  };

  auto checkWorldFrameAttachedToGraph = [](
      const sdf::World *_world) -> bool
  {
    bool worldResult = true;
    auto ownedGraph = std::make_shared<sdf::FrameAttachedToGraph>();
    sdf::ScopedGraph<sdf::FrameAttachedToGraph> graph(ownedGraph);
    auto errors = sdf::buildFrameAttachedToGraph(graph, _world);
    if (!errors.empty())
    {
      for (auto &error : errors)
      {
        std::cerr << "Error: " << error.Message() << std::endl;
      }
      worldResult = false;
    }
    errors = sdf::validateFrameAttachedToGraph(graph);
    if (!errors.empty())
    {
      for (auto &error : errors)
      {
        std::cerr << "Error in validateFrameAttachedToGraph: "
                  << error.Message()
                  << std::endl;
      }
      worldResult = false;
    }
    return worldResult;
  };

  if (_root->Model())
  {
    result = checkModelFrameAttachedToGraph(_root->Model()) && result;
  }

  for (uint64_t w = 0; w < _root->WorldCount(); ++w)
  {
    auto world = _root->WorldByIndex(w);
    result = checkWorldFrameAttachedToGraph(world) && result;
    for (uint64_t m = 0; m < world->ModelCount(); ++m)
    {
      auto model = world->ModelByIndex(m);
      result = checkModelFrameAttachedToGraph(model) && result;
    }
  }

  return result;
}

//////////////////////////////////////////////////
bool checkPoseRelativeToGraph(const sdf::Root *_root)
{
  bool result = true;

  auto checkModelPoseRelativeToGraph = [](
      const sdf::Model *_model) -> bool
  {
    bool modelResult = true;
    auto ownedGraph = std::make_shared<sdf::PoseRelativeToGraph>();
    sdf::ScopedGraph<PoseRelativeToGraph> graph(ownedGraph);
    auto errors = sdf::buildPoseRelativeToGraph(graph, _model);
    if (!errors.empty())
    {
      for (auto &error : errors)
      {
        std::cerr << "Error: " << error.Message() << std::endl;
      }
      modelResult = false;
    }
    errors = sdf::validatePoseRelativeToGraph(graph);
    if (!errors.empty())
    {
      for (auto &error : errors)
      {
        std::cerr << "Error in validatePoseRelativeToGraph: "
                  << error.Message()
                  << std::endl;
      }
      modelResult = false;
    }
    return modelResult;
  };

  auto checkWorldPoseRelativeToGraph = [](
      const sdf::World *_world) -> bool
  {
    bool worldResult = true;
    auto ownedGraph = std::make_shared<sdf::PoseRelativeToGraph>();
    sdf::ScopedGraph<PoseRelativeToGraph> graph(ownedGraph);
    auto errors = sdf::buildPoseRelativeToGraph(graph, _world);
    if (!errors.empty())
    {
      for (auto &error : errors)
      {
        std::cerr << "Error: " << error.Message() << std::endl;
      }
      worldResult = false;
    }
    errors = sdf::validatePoseRelativeToGraph(graph);
    if (!errors.empty())
    {
      for (auto &error : errors)
      {
        std::cerr << "Error in validatePoseRelativeToGraph: "
                  << error.Message()
                  << std::endl;
      }
      worldResult = false;
    }
    return worldResult;
  };

  if (_root->Model())
  {
    result = checkModelPoseRelativeToGraph(_root->Model()) && result;
  }

  for (uint64_t w = 0; w < _root->WorldCount(); ++w)
  {
    auto world = _root->WorldByIndex(w);
    result = checkWorldPoseRelativeToGraph(world) && result;
    for (uint64_t m = 0; m < world->ModelCount(); ++m)
    {
      auto model = world->ModelByIndex(m);
      result = checkModelPoseRelativeToGraph(model) && result;
    }
  }

  return result;
}

//////////////////////////////////////////////////
bool checkJointParentChildLinkNames(const sdf::Root *_root)
{
  bool result = true;

  auto checkModelJointParentChildNames = [](
      const sdf::Model *_model) -> bool
  {
    bool modelResult = true;
    for (uint64_t j = 0; j < _model->JointCount(); ++j)
    {
      auto joint = _model->JointByIndex(j);

      const std::string &parentName = joint->ParentLinkName();
      if (parentName != "world" && !_model->LinkNameExists(parentName) &&
          !_model->JointNameExists(parentName) &&
          !_model->FrameNameExists(parentName))
      {
        std::cerr << "Error: parent frame with name[" << parentName
                  << "] specified by joint with name[" << joint->Name()
                  << "] not found in model with name[" << _model->Name()
                  << "]."
                  << std::endl;
        modelResult = false;
      }

      const std::string &childName = joint->ChildLinkName();
      if (childName == "world")
      {
        std::cerr << "Error: invalid child name[world"
                  << "] specified by joint with name[" << joint->Name()
                  << "] in model with name[" << _model->Name()
                  << "]."
                  << std::endl;
        modelResult = false;
      }

      if (!_model->LinkNameExists(childName) &&
          !_model->JointNameExists(childName) &&
          !_model->FrameNameExists(childName) &&
          !_model->ModelNameExists(childName))
      {
        std::cerr << "Error: child frame with name[" << childName
                  << "] specified by joint with name[" << joint->Name()
                  << "] not found in model with name[" << _model->Name()
                  << "]."
                  << std::endl;
        modelResult = false;
      }

      if (childName == joint->Name())
      {
        std::cerr << "Error: joint with name[" << joint->Name()
                  << "] in model with name[" << _model->Name()
                  << "] must not specify its own name as the child frame."
                  << std::endl;
        modelResult = false;
      }

      if (parentName == joint->Name())
      {
        std::cerr << "Error: joint with name[" << joint->Name()
                  << "] in model with name[" << _model->Name()
                  << "] must not specify its own name as the parent frame."
                  << std::endl;
        modelResult = false;
      }

      // Check that parent and child frames resolve to different links
      std::string resolvedChildName;
      std::string resolvedParentName;
      auto errors = joint->ResolveChildLink(resolvedChildName);
      if (!errors.empty())
      {
        std::cerr << "Error when attempting to resolve child link name:"
                  << std::endl;
        for (auto error : errors)
        {
          std::cerr << error.Message() << std::endl;
        }
        modelResult = false;
      }
      errors = joint->ResolveParentLink(resolvedParentName);
      if (!errors.empty())
      {
        std::cerr << "Error when attempting to resolve parent link name:"
                  << std::endl;
        for (auto error : errors)
        {
          std::cerr << error.Message() << std::endl;
        }
        modelResult = false;
      }
      if (resolvedChildName == resolvedParentName)
      {
        std::cerr << "Error: joint with name[" << joint->Name()
                  << "] in model with name[" << _model->Name()
                  << "] specified parent frame [" << parentName
                  << "] and child frame [" << childName
                  << "] that both resolve to [" << resolvedChildName
                  << "], but they should resolve to different values."
                  << std::endl;
        modelResult = false;
      }
    }
    return modelResult;
  };

  if (_root->Model())
  {
    result = checkModelJointParentChildNames(_root->Model()) && result;
  }

  for (uint64_t w = 0; w < _root->WorldCount(); ++w)
  {
    auto world = _root->WorldByIndex(w);
    for (uint64_t m = 0; m < world->ModelCount(); ++m)
    {
      auto model = world->ModelByIndex(m);
      result = checkModelJointParentChildNames(model) && result;
    }
  }

  return result;
}

//////////////////////////////////////////////////
bool shouldValidateElement(sdf::ElementPtr _elem)
{
  if (_elem->GetName() == "plugin")
  {
    // Ignore <plugin> elements
    return false;
  }

  // Check if the element name has a colon. This is treated as a namespaced
  // element and should be ignored
  if (_elem->GetName().find(":") != std::string::npos)
  {
    return false;
  }

  return true;
}
}
}<|MERGE_RESOLUTION|>--- conflicted
+++ resolved
@@ -1029,59 +1029,6 @@
     const ParserConfig &_config, const std::string &_errorSourcePath,
     Errors &_errors)
 {
-<<<<<<< HEAD
-  // Check if the element pointer is deprecated.
-  if (_sdf->GetRequired() == "-1")
-  {
-    std::stringstream ss;
-    ss << "SDF Element[" + _sdf->GetName() + "] is deprecated\n";
-    Error err(ErrorCode::ELEMENT_DEPRECATED, ss.str());
-    err.SetXmlPath(_sdf->XmlPath());
-    enforceConfigurablePolicyCondition(
-        _config.DeprecatedElementsPolicy(), err, _errors);
-  }
-
-  if (!_xml)
-  {
-    if (_sdf->GetRequired() == "1" || _sdf->GetRequired() =="+")
-    {
-      Error err(
-          ErrorCode::ELEMENT_MISSING,
-          "SDF Element<" + _sdf->GetName() + "> is missing",
-          _source);
-      err.SetXmlPath(_sdf->XmlPath());
-      _errors.push_back(err);
-      return false;
-    }
-    else
-    {
-      return true;
-    }
-  }
-
-  // check for nested sdf
-  std::string refSDFStr = _sdf->ReferenceSDF();
-  if (!refSDFStr.empty())
-  {
-    const std::string filePath = _sdf->FilePath();
-    const std::string xmlPath = _sdf->XmlPath();
-    auto lineNumber = _sdf->LineNumber();
-
-    ElementPtr refSDF;
-    refSDF.reset(new Element);
-    std::string refFilename = refSDFStr + ".sdf";
-    initFile(refFilename, refSDF);
-    _sdf->RemoveFromParent();
-    _sdf->Copy(refSDF);
-
-    _sdf->SetFilePath(filePath);
-    _sdf->SetXmlPath(xmlPath);
-    if (lineNumber.has_value())
-      _sdf->SetLineNumber(lineNumber.value());
-  }
-
-=======
->>>>>>> 46fd794b
   // A list of parent element-attributes pairs where a frame name is referenced
   // in the attribute. This is used to check if the reference is invalid.
   std::set<std::pair<std::string, std::string>> frameReferenceAttributes {
@@ -1133,12 +1080,7 @@
                 "'" + std::string(attribute->Value()) +
                 "' is reserved; it cannot be used as a value of "
                 "attribute [" + p->GetKey() + "]",
-<<<<<<< HEAD
-                _source,
-                attribute->GetLineNum());
-=======
                 _errorSourcePath, attribute->GetLineNum());
->>>>>>> 46fd794b
             err.SetXmlPath(attributeXmlPath);
             _errors.push_back(err);
           }
@@ -1149,12 +1091,7 @@
           Error err(
               ErrorCode::ATTRIBUTE_INVALID,
               "Unable to read attribute[" + p->GetKey() + "]",
-<<<<<<< HEAD
-              _source,
-              attribute->GetLineNum());
-=======
               _errorSourcePath, attribute->GetLineNum());
->>>>>>> 46fd794b
           err.SetXmlPath(attributeXmlPath);
           _errors.push_back(err);
           return false;
@@ -1171,13 +1108,7 @@
               << "] not defined in SDF.\n";
       Error err(
           ErrorCode::ATTRIBUTE_INCORRECT_TYPE,
-<<<<<<< HEAD
-          ss.str(),
-          _source,
-          _xml->GetLineNum());
-=======
           ss.str(), _errorSourcePath, _xml->GetLineNum());
->>>>>>> 46fd794b
       err.SetXmlPath(attributeXmlPath);
       enforceConfigurablePolicyCondition(
           _config.WarningsPolicy(), err, _errors);
@@ -1196,20 +1127,13 @@
           ErrorCode::ATTRIBUTE_MISSING,
           "Required attribute[" + p->GetKey() + "] in element[" + _xml->Value()
           + "] is not specified in SDF.",
-<<<<<<< HEAD
-          _source,
-          _xml->GetLineNum());
-=======
           _errorSourcePath, _xml->GetLineNum());
->>>>>>> 46fd794b
       err.SetXmlPath(_sdf->XmlPath());
       _errors.push_back(err);
       return false;
     }
   }
 
-<<<<<<< HEAD
-=======
   return true;
 }
 
@@ -1290,10 +1214,6 @@
 bool readXml(tinyxml2::XMLElement *_xml, ElementPtr _sdf,
     const ParserConfig &_config, const std::string &_source, Errors &_errors)
 {
-  std::string errorSourcePath = _source;
-  if (_source == kSdfStringSource || _source == kUrdfStringSource)
-    errorSourcePath = "<" + _source + ">";
-
   // Check if the element pointer is deprecated.
   if (_sdf->GetRequired() == "-1")
   {
@@ -1311,7 +1231,8 @@
     {
       Error err(
           ErrorCode::ELEMENT_MISSING,
-          "SDF Element<" + _sdf->GetName() + "> is missing", errorSourcePath);
+          "SDF Element<" + _sdf->GetName() + "> is missing",
+          _source);
       err.SetXmlPath(_sdf->XmlPath());
       _errors.push_back(err);
       return false;
@@ -1322,15 +1243,6 @@
     }
   }
 
->>>>>>> 46fd794b
-  if (_xml->GetText() != nullptr && _sdf->GetValue())
-  {
-    if (!_sdf->GetValue()->SetFromString(_xml->GetText()))
-      return false;
-  }
-
-<<<<<<< HEAD
-=======
   // check for nested sdf
   std::string refSDFStr = _sdf->ReferenceSDF();
   if (!refSDFStr.empty())
@@ -1352,10 +1264,15 @@
       _sdf->SetLineNumber(lineNumber.value());
   }
 
-  if (!readAttributes(_xml, _sdf, _config, errorSourcePath, _errors))
-    return false;
-
->>>>>>> 46fd794b
+  if (!readAttributes(_xml, _sdf, _config, _source, _errors))
+    return false;
+
+  if (_xml->GetText() != nullptr && _sdf->GetValue())
+  {
+    if (!_sdf->GetValue()->SetFromString(_xml->GetText()))
+      return false;
+  }
+
   if (_sdf->GetCopyChildren())
   {
     copyChildren(_sdf, _xml, false);
@@ -1380,67 +1297,8 @@
             std::to_string(++includeElemIndex) + "]";
         const std::string uriXmlPath = includeXmlPath + "/uri";
 
-<<<<<<< HEAD
-        if (uriElement)
-        {
-          uri = uriElement->GetText();
-          modelPath = sdf::findFile(uri, true, true, _config);
-
-          // Test the model path
-          if (modelPath.empty())
-          {
-            Error err(
-                ErrorCode::URI_LOOKUP,
-                "Unable to find uri[" + uri + "]",
-                _source,
-                uriElement->GetLineNum());
-            err.SetXmlPath(uriXmlPath);
-            _errors.push_back(err);
-            continue;
-          }
-          else
-          {
-            if (sdf::filesystem::is_directory(modelPath))
-            {
-              // Get the model.config filename
-              filename = getModelFilePath(modelPath);
-
-              if (filename.empty())
-              {
-                Error err(
-                    ErrorCode::URI_LOOKUP,
-                    "Unable to resolve uri[" + uri + "] to model path [" +
-                    modelPath + "] since it does not contain a model.config " +
-                    "file.",
-                    _source,
-                    uriElement->GetLineNum());
-                err.SetXmlPath(uriXmlPath);
-                _errors.push_back(err);
-                continue;
-              }
-            }
-            else
-            {
-              // This is a file path and since sdf::findFile returns an empty
-              // string if the file doesn't exist, we don't have to check for
-              // existence again here.
-              filename = modelPath;
-            }
-          }
-        }
-        else
-        {
-          Error err(
-              ErrorCode::ATTRIBUTE_MISSING,
-              "<include> element missing 'uri' attribute",
-              _source,
-              elemXml->GetLineNum());
-          err.SetXmlPath(includeXmlPath);
-          _errors.push_back(err);
-=======
         if (!resolveFileNameFromUri(elemXml, _config, includeXmlPath,
-                errorSourcePath, filename, _errors))
->>>>>>> 46fd794b
+                _source, filename, _errors))
           continue;
 
         // If the file is not an SDFormat file, it is assumed that it will
