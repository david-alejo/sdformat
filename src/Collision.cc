/*
 * Copyright 2018 Open Source Robotics Foundation
 *
 * Licensed under the Apache License, Version 2.0 (the "License");
 * you may not use this file except in compliance with the License.
 * You may obtain a copy of the License at
 *
 *     http://www.apache.org/licenses/LICENSE-2.0
 *
 * Unless required by applicable law or agreed to in writing, software
 * distributed under the License is distributed on an "AS IS" BASIS,
 * WITHOUT WARRANTIES OR CONDITIONS OF ANY KIND, either express or implied.
 * See the License for the specific language governing permissions and
 * limitations under the License.
 *
*/
#include <string>
#include <ignition/math/Pose3.hh>
#include "sdf/Collision.hh"
#include "sdf/Geometry.hh"
#include "sdf/Error.hh"
#include "sdf/Types.hh"
#include "Utils.hh"

using namespace sdf;

class sdf::CollisionPrivate
{
  /// \brief Name of the collision.
  public: std::string name = "";

  /// \brief Pose of the collision object
  public: ignition::math::Pose3d pose = ignition::math::Pose3d::Zero;

  /// \brief Frame of the pose.
  public: std::string poseFrame = "";

  /// \brief The collisions's a geometry.
  public: Geometry geom;

<<<<<<< HEAD
  public: std::shared_ptr<FrameGraph> frameGraph = nullptr;
=======
  /// \brief The SDF element pointer used during load.
  public: sdf::ElementPtr sdf;
>>>>>>> 5570e24b
};

/////////////////////////////////////////////////
Collision::Collision()
  : dataPtr(new CollisionPrivate)
{
}

/////////////////////////////////////////////////
Collision::Collision(Collision &&_collision)
{
  this->dataPtr = _collision.dataPtr;
  _collision.dataPtr = nullptr;
}

/////////////////////////////////////////////////
Collision::~Collision()
{
  delete this->dataPtr;
  this->dataPtr = nullptr;
}

/////////////////////////////////////////////////
Errors Collision::Load(ElementPtr _sdf, std::shared_ptr<FrameGraph> _frameGraph)
{
  Errors errors;

  this->dataPtr->sdf = _sdf;

  // Check that the provided SDF element is a <collision>
  // This is an error that cannot be recovered, so return an error.
  if (_sdf->GetName() != "collision")
  {
    errors.push_back({ErrorCode::ELEMENT_INCORRECT_TYPE,
        "Attempting to load a Collision, but the provided SDF element is not a "
        "<collision>."});
    return errors;
  }

  // Read the collisions's name
  if (!loadName(_sdf, this->dataPtr->name))
  {
    errors.push_back({ErrorCode::ATTRIBUTE_MISSING,
                     "A collision name is required, but the name is not set."});
  }

  // Load the pose. Ignore the return value since the pose is optional.
  loadPose(_sdf, this->dataPtr->pose, this->dataPtr->poseFrame);

  if (_frameGraph)
  {
    _frameGraph->AddVertex(this->dataPtr->name,
        ignition::math::Matrix4d(this->dataPtr->pose));
    this->dataPtr->frameGraph = _frameGraph;
  }

  // Load the geometry
  Errors geomErr = this->dataPtr->geom.Load(_sdf->GetElement("geometry"));
  errors.insert(errors.end(), geomErr.begin(), geomErr.end());

  return errors;
}

/////////////////////////////////////////////////
std::string Collision::Name() const
{
  return this->dataPtr->name;
}

/////////////////////////////////////////////////
void Collision::SetName(const std::string &_name) const
{
  this->dataPtr->name = _name;
}

/////////////////////////////////////////////////
const Geometry *Collision::Geom() const
{
  return &this->dataPtr->geom;
}

/////////////////////////////////////////////////
const ignition::math::Pose3d &Collision::Pose() const
{
  return this->dataPtr->pose;
}

/////////////////////////////////////////////////
const std::string &Collision::PoseFrame() const
{
  return this->dataPtr->poseFrame;
}

/////////////////////////////////////////////////
void Collision::SetPose(const ignition::math::Pose3d &_pose)
{
  this->dataPtr->pose = _pose;
}

/////////////////////////////////////////////////
void Collision::SetPoseFrame(const std::string &_frame)
{
  this->dataPtr->poseFrame = _frame;
}

/////////////////////////////////////////////////
sdf::ElementPtr Collision::Element() const
{
  return this->dataPtr->sdf;
}<|MERGE_RESOLUTION|>--- conflicted
+++ resolved
@@ -38,12 +38,10 @@
   /// \brief The collisions's a geometry.
   public: Geometry geom;
 
-<<<<<<< HEAD
   public: std::shared_ptr<FrameGraph> frameGraph = nullptr;
-=======
+
   /// \brief The SDF element pointer used during load.
   public: sdf::ElementPtr sdf;
->>>>>>> 5570e24b
 };
 
 /////////////////////////////////////////////////
