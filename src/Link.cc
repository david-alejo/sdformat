--- conflicted
+++ resolved
@@ -51,12 +51,6 @@
             ignition::math::Vector3d::One, ignition::math::Vector3d::Zero},
             ignition::math::Pose3d::Zero};
 
-  /// \brief The pose of the link, as specified in SDF.
-  public: ignition::math::Pose3d pose = ignition::math::Pose3d::Zero;
-
-  /// \brief The frame of the pose
-  public: std::string poseFrame = "";
-
   public: std::shared_ptr<FrameGraph> frameGraph = nullptr;
 };
 
@@ -102,8 +96,7 @@
                      "A link name is required, but the name is not set."});
   }
 
-<<<<<<< HEAD
-  // Load the pose. Ignore the return value because the pose is optional.
+  // Load the pose. Ignore the return value since the pose is optional.
   loadPose(_sdf, this->dataPtr->pose, this->dataPtr->poseFrame);
 
   if (this->dataPtr->poseFrame.empty() && _sdf->GetParent())
@@ -123,11 +116,6 @@
     this->dataPtr->frameGraph = _frameGraph;
   }
 
-=======
-  // Load the pose. Ignore the return value since the pose is optional.
-  loadPose(_sdf, this->dataPtr->pose, this->dataPtr->poseFrame);
-
->>>>>>> 29249165
   // Load all the visuals.
   Errors visLoadErrors = loadUniqueRepeated<Visual>(_sdf, "visual",
       this->dataPtr->visuals, _frameGraph);
@@ -148,8 +136,8 @@
   {
     sdf::ElementPtr inertialElem = _sdf->GetElement("inertial");
 
-    // Load the pose. Ignore the return value because the pose is optional.
-    loadPose(inertialElem, inertiaPose, inertiaFrame);
+    if (inertialElem->HasElement("pose"))
+      loadPose(inertialElem->GetElement("pose"), inertiaPose, inertiaFrame);
 
     // Get the mass.
     mass = inertialElem->Get<double>("mass", 1.0).first;
@@ -171,7 +159,9 @@
       ignition::math::MassMatrix3d(mass, xxyyzz, xyxzyz)))
   {
     errors.push_back({ErrorCode::LINK_INERTIA_INVALID,
-        "A link named " + this->Name() + " has invalid inertia."});
+                     "A link named " +
+                     this->Name() +
+                     " has invalid inertia."});
   }
 
   /// \todo: Handle inertia frame properly
@@ -260,7 +250,6 @@
 }
 
 /////////////////////////////////////////////////
-<<<<<<< HEAD
 ignition::math::Pose3d Link::Pose(const std::string &_frame) const
 {
   // If the frame is empty, then return the base pose. Otherwise, we need to
@@ -343,10 +332,6 @@
   {
     std::cout << m.first << " " << m.second.first << " " << m.second.second << std::endl;
   }*/
-=======
-const ignition::math::Pose3d &Link::Pose() const
-{
-  return this->dataPtr->pose;
 }
 
 /////////////////////////////////////////////////
@@ -391,5 +376,4 @@
     }
   }
   return nullptr;
->>>>>>> 29249165
-}+}
