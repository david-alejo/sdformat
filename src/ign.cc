/*
 * Copyright (C) 2017 Open Source Robotics Foundation
 *
 * Licensed under the Apache License, Version 2.0 (the "License");
 * you may not use this file except in compliance with the License.
 * You may obtain a copy of the License at
 *
 *     http://www.apache.org/licenses/LICENSE-2.0
 *
 * Unless required by applicable law or agreed to in writing, software
 * distributed under the License is distributed on an "AS IS" BASIS,
 * WITHOUT WARRANTIES OR CONDITIONS OF ANY KIND, either express or implied.
 * See the License for the specific language governing permissions and
 * limitations under the License.
 *
*/

#include <iostream>
#include <string.h>

#include "sdf/sdf_config.h"
#include "sdf/Filesystem.hh"
#include "sdf/Root.hh"
#include "sdf/ign.hh"
#include "sdf/parser.hh"
#include "sdf/system_util.hh"

//////////////////////////////////////////////////
<<<<<<< HEAD
/// \brief Check that all sibling elements of the any type have unique names.
/// This checks recursively and should check the files exhaustively
/// rather than terminating early when the first duplicate name is found.
/// \param[in] _elem sdf Element to check recursively.
/// \return True if all contained elements have do not share a name with
/// sibling elements of any type.
bool recursiveSiblingUniqueNames(sdf::ElementPtr _elem)
{
  bool result = _elem->HasUniqueChildNames();
  if (!result)
  {
    std::cerr << "Non-unique names detected in "
              << _elem->ToString("")
              << std::endl;
    result = false;
  }

  sdf::ElementPtr child = _elem->GetFirstElement();
  while (child)
  {
    result = recursiveSiblingUniqueNames(child) && result;
    child = child->GetNextElement();
  }

  return result;
}

//////////////////////////////////////////////////
/// \brief Check that all sibling elements of the same type have unique names.
/// This checks recursively and should check the files exhaustively
/// rather than terminating early when the first duplicate name is found.
/// \param[in] _elem sdf Element to check recursively.
/// \return True if all contained elements have do not share a name with
/// sibling elements of the same type.
bool recursiveSameTypeUniqueNames(sdf::ElementPtr _elem)
{
  bool result = true;
  auto typeNames = _elem->GetElementTypeNames();
  for (const std::string &typeName : typeNames)
  {
    if (!_elem->HasUniqueChildNames(typeName))
    {
      std::cerr << "Non-unique names detected in type "
                << typeName << " in\n"
                << _elem->ToString("")
                << std::endl;
      result = false;
    }
  }

  sdf::ElementPtr child = _elem->GetFirstElement();
  while (child)
  {
    result = recursiveSameTypeUniqueNames(child) && result;
    child = child->GetNextElement();
  }

  return result;
}

//////////////////////////////////////////////////
=======
>>>>>>> d39c5484
// cppcheck-suppress unusedFunction
extern "C" SDFORMAT_VISIBLE int cmdCheck(const char *_path)
{
  int result = 0;

  sdf::Root root;
  sdf::Errors errors = root.Load(_path);
  if (!errors.empty())
  {
    for (auto &error : errors)
    {
      std::cerr << "Error: " << error.Message() << std::endl;
    }
    return -1;
  }

  if (!recursiveSiblingUniqueNames(root.Element()))
  {
    std::cerr << "Error: non-unique names detected.\n";
    result = -1;
  }

  if (!sdf::filesystem::exists(_path))
  {
    std::cerr << "Error: File [" << _path << "] does not exist.\n";
    return -1;
  }

  sdf::SDFPtr sdf(new sdf::SDF());

  if (!sdf::init(sdf))
  {
    std::cerr << "Error: SDF schema initialization failed.\n";
    return -1;
  }

  if (!sdf::readFile(_path, sdf))
  {
    std::cerr << "Error: SDF parsing the xml failed.\n";
    return -1;
  }

<<<<<<< HEAD
  if (result == 0)
=======
  if (!sdf::recursiveSameTypeUniqueNames(sdf->Root()))
>>>>>>> d39c5484
  {
    std::cout << "Valid.\n";
  }
  return result;
}

//////////////////////////////////////////////////
// cppcheck-suppress unusedFunction
extern "C" SDFORMAT_VISIBLE char *ignitionVersion()
{
#ifdef _MSC_VER
  return _strdup(SDF_VERSION_FULL);
#else
  return strdup(SDF_VERSION_FULL);
#endif
}

//////////////////////////////////////////////////
/// \brief Print the full description of the SDF spec.
/// \return 0 on success, -1 if SDF could not be initialized.
// cppcheck-suppress unusedFunction
extern "C" SDFORMAT_VISIBLE int cmdDescribe()
{
  sdf::SDFPtr sdf(new sdf::SDF());

  if (!sdf::init(sdf))
  {
    std::cerr << "Error: SDF schema initialization failed.\n";
    return -1;
  }

  sdf->PrintDescription();

  return 0;
}

//////////////////////////////////////////////////
// cppcheck-suppress unusedFunction
extern "C" SDFORMAT_VISIBLE int cmdPrint(const char *_path)
{
  if (!sdf::filesystem::exists(_path))
  {
    std::cerr << "Error: File [" << _path << "] does not exist.\n";
    return -1;
  }

  sdf::SDFPtr sdf(new sdf::SDF());

  if (!sdf::init(sdf))
  {
    std::cerr << "Error: SDF schema initialization failed.\n";
    return -1;
  }

  if (!sdf::readFile(_path, sdf))
  {
    std::cerr << "Error: SDF parsing the xml failed.\n";
    return -1;
  }

  sdf->PrintValues();

  return 0;
}<|MERGE_RESOLUTION|>--- conflicted
+++ resolved
@@ -26,70 +26,6 @@
 #include "sdf/system_util.hh"
 
 //////////////////////////////////////////////////
-<<<<<<< HEAD
-/// \brief Check that all sibling elements of the any type have unique names.
-/// This checks recursively and should check the files exhaustively
-/// rather than terminating early when the first duplicate name is found.
-/// \param[in] _elem sdf Element to check recursively.
-/// \return True if all contained elements have do not share a name with
-/// sibling elements of any type.
-bool recursiveSiblingUniqueNames(sdf::ElementPtr _elem)
-{
-  bool result = _elem->HasUniqueChildNames();
-  if (!result)
-  {
-    std::cerr << "Non-unique names detected in "
-              << _elem->ToString("")
-              << std::endl;
-    result = false;
-  }
-
-  sdf::ElementPtr child = _elem->GetFirstElement();
-  while (child)
-  {
-    result = recursiveSiblingUniqueNames(child) && result;
-    child = child->GetNextElement();
-  }
-
-  return result;
-}
-
-//////////////////////////////////////////////////
-/// \brief Check that all sibling elements of the same type have unique names.
-/// This checks recursively and should check the files exhaustively
-/// rather than terminating early when the first duplicate name is found.
-/// \param[in] _elem sdf Element to check recursively.
-/// \return True if all contained elements have do not share a name with
-/// sibling elements of the same type.
-bool recursiveSameTypeUniqueNames(sdf::ElementPtr _elem)
-{
-  bool result = true;
-  auto typeNames = _elem->GetElementTypeNames();
-  for (const std::string &typeName : typeNames)
-  {
-    if (!_elem->HasUniqueChildNames(typeName))
-    {
-      std::cerr << "Non-unique names detected in type "
-                << typeName << " in\n"
-                << _elem->ToString("")
-                << std::endl;
-      result = false;
-    }
-  }
-
-  sdf::ElementPtr child = _elem->GetFirstElement();
-  while (child)
-  {
-    result = recursiveSameTypeUniqueNames(child) && result;
-    child = child->GetNextElement();
-  }
-
-  return result;
-}
-
-//////////////////////////////////////////////////
-=======
->>>>>>> d39c5484
 // cppcheck-suppress unusedFunction
 extern "C" SDFORMAT_VISIBLE int cmdCheck(const char *_path)
 {
@@ -106,7 +42,7 @@
     return -1;
   }
 
-  if (!recursiveSiblingUniqueNames(root.Element()))
+  if (!sdf::recursiveSiblingUniqueNames(root.Element()))
   {
     std::cerr << "Error: non-unique names detected.\n";
     result = -1;
@@ -132,11 +68,7 @@
     return -1;
   }
 
-<<<<<<< HEAD
   if (result == 0)
-=======
-  if (!sdf::recursiveSameTypeUniqueNames(sdf->Root()))
->>>>>>> d39c5484
   {
     std::cout << "Valid.\n";
   }
