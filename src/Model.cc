--- conflicted
+++ resolved
@@ -917,7 +917,6 @@
 }
 
 /////////////////////////////////////////////////
-<<<<<<< HEAD
 const std::vector<
     std::pair<std::optional<sdf::NestedInclude>, sdf::InterfaceModelConstPtr>>
     &Model::MergedInterfaceModels() const
@@ -1062,7 +1061,9 @@
 void Model::ClearFrames()
 {
   this->dataPtr->frames.clear();
-=======
+}
+
+/////////////////////////////////////////////////
 bool Model::NameExistsInFrameAttachedToGraph(const std::string &_name) const
 {
   if (!this->dataPtr->frameAttachedToGraph)
@@ -1070,5 +1071,4 @@
 
   return this->dataPtr->frameAttachedToGraph.VertexIdByName(sdf::JoinName(
              this->Name(), _name)) != ignition::math::graph::kNullId;
->>>>>>> 82ba3711
 }