/*
 * Copyright (C) 2021 Open Source Robotics Foundation
 *
 * Licensed under the Apache License, Version 2.0 (the "License");
 * you may not use this file except in compliance with the License.
 * You may obtain a copy of the License at
 *
 *     http://www.apache.org/licenses/LICENSE-2.0
 *
 * Unless required by applicable law or agreed to in writing, software
 * distributed under the License is distributed on an "AS IS" BASIS,
 * WITHOUT WARRANTIES OR CONDITIONS OF ANY KIND, either express or implied.
 * See the License for the specific language governing permissions and
 * limitations under the License.
 *
*/

#include "sdf_usd_parser/model.hh"

#include <iostream>
#include <string>
#include <unordered_map>

#include <ignition/math/Pose3.hh>
#include <ignition/math/Vector3.hh>
#include <pxr/usd/sdf/path.h>
#include <pxr/usd/usd/stage.h>
#include <pxr/usd/usdGeom/xform.h>
#include <pxr/usd/usdPhysics/rigidBodyAPI.h>

#include "sdf/Model.hh"
#include "sdf_usd_parser/joint.hh"
#include "sdf_usd_parser/link.hh"
#include "sdf_usd_parser/utils.hh"

namespace usd
{
  bool ParseSdfModel(const sdf::Model &_model, pxr::UsdStageRefPtr &_stage,
      const std::string &_path, const pxr::SdfPath &_worldPath)
  {
    auto usdModelXform = pxr::UsdGeomXform::Define(_stage, pxr::SdfPath(_path));
    // since USD does not have a plane yet, planes are being represented as a
    // wide, thin box. The plane/box pose needs to be offset according to the
    // thickness to ensure that the top of the plane is at the correct height.
    // This pose offset workaround will no longer be needed when a pxr::USDGeomPlane
    // class is created (see the notes in the usd::ParseSdfPlaneGeometry method in
    // the geometry.cc file for more information)
    if (usd::IsPlane(_model))
    {
      ignition::math::Vector3d planePosition(
          _model.RawPose().X(),
          _model.RawPose().Y(),
          _model.RawPose().Z() - (0.5 * usd::kPlaneThickness));
      usd::SetPose(ignition::math::Pose3d(planePosition, _model.RawPose().Rot()),
          usdModelXform);
    }
    else
    {
      usd::SetPose(_model.RawPose(), usdModelXform);
    }

    if (!_model.Static())
    {
      auto modelPrim = _stage->GetPrimAtPath(pxr::SdfPath(_path));
      if (!modelPrim)
      {
        std::cerr << "Internal error: unable to get prim at path ["
                  << _path << "], but a model prim should exist at this path\n";
        return false;
      }

      if (!pxr::UsdPhysicsRigidBodyAPI::Apply(modelPrim))
      {
        std::cerr << "Internal error: unable to mark model at path ["
                  << _path << "] as a rigid body\n";
        return false;
      }
    }
<<<<<<< HEAD

    // TODO(adlarkin) finish parsing model. It will look something like this
    // (this does not cover parsing all elements of a model):
    //  * ParseSdfLink
    //  * ParseSdfJoint
=======
>>>>>>> 64b59154

    // Parse all of the model's links and convert them to USD.
    // Map a link's SDF name to its USD path so that USD joints know which
    // USD links to connect to.
    std::unordered_map<std::string, pxr::SdfPath> sdfLinkToUSDPath;
    for (uint64_t i = 0; i < _model.LinkCount(); ++i)
    {
      const auto link = *(_model.LinkByIndex(i));
      const auto linkPath = std::string(_path + "/" + link.Name());
      sdfLinkToUSDPath[link.Name()] = pxr::SdfPath(linkPath);
      if (!ParseSdfLink(link, _stage, linkPath))
      {
        std::cerr << "Error parsing link [" << link.Name() << "]\n";
        return false;
      }
    }

    // Parse all of the model's joints and convert them to USD.
    for (uint64_t i = 0; i < _model.JointCount(); ++i)
    {
      const auto joint = *(_model.JointByIndex(i));
      const auto jointPath = std::string(_path + "/" + joint.Name());
      if (!ParseSdfJoint(joint, _stage, jointPath, _model,
            sdfLinkToUSDPath, _worldPath))
      {
        std::cerr << "Error parsing joint [" << joint.Name() << "]\n";
        return false;
      }
    }

    // TODO(adlarkin) finish parsing model

    return true;
  }
}<|MERGE_RESOLUTION|>--- conflicted
+++ resolved
@@ -76,14 +76,6 @@
         return false;
       }
     }
-<<<<<<< HEAD
-
-    // TODO(adlarkin) finish parsing model. It will look something like this
-    // (this does not cover parsing all elements of a model):
-    //  * ParseSdfLink
-    //  * ParseSdfJoint
-=======
->>>>>>> 64b59154
 
     // Parse all of the model's links and convert them to USD.
     // Map a link's SDF name to its USD path so that USD joints know which
