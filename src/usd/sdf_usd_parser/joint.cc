--- conflicted
+++ resolved
@@ -116,8 +116,7 @@
     auto usdJoint =
       pxr::UsdPhysicsRevoluteJoint::Define(_stage, pxr::SdfPath(_path));
 
-<<<<<<< HEAD
-    auto axis = _joint.Axis();
+    const auto axis = _joint.Axis();
 
     if (axis->Xyz() == ignition::math::Vector3d::UnitX ||
         axis->Xyz() == -ignition::math::Vector3d::UnitX)
@@ -127,16 +126,6 @@
       usdJoint.CreateAxisAttr().Set(pxr::TfToken("Y"));
     else if (axis->Xyz() == ignition::math::Vector3d::UnitZ ||
         axis->Xyz() == -ignition::math::Vector3d::UnitZ)
-=======
-    if (_joint.Axis()->Xyz() == ignition::math::Vector3d::UnitX ||
-        _joint.Axis()->Xyz() == -ignition::math::Vector3d::UnitX)
-      usdJoint.CreateAxisAttr().Set(pxr::TfToken("X"));
-    else if (_joint.Axis()->Xyz() == ignition::math::Vector3d::UnitY ||
-        _joint.Axis()->Xyz() == -ignition::math::Vector3d::UnitY)
-      usdJoint.CreateAxisAttr().Set(pxr::TfToken("Y"));
-    else if (_joint.Axis()->Xyz() == ignition::math::Vector3d::UnitZ ||
-        _joint.Axis()->Xyz() == -ignition::math::Vector3d::UnitZ)
->>>>>>> 5fe9251f
       usdJoint.CreateAxisAttr().Set(pxr::TfToken("Z"));
     else
     {
