include (${sdf_cmake_dir}/SDFUtils.cmake)

link_directories(
  ${PROJECT_BINARY_DIR}/test
)

if (NOT USE_INTERNAL_URDF)
  link_directories(${URDF_LIBRARY_DIRS})
endif()

set (sources
  Actor.cc
  AirPressure.cc
  Altimeter.cc
  Atmosphere.cc
  Box.cc
  Camera.cc
  Capsule.cc
  Collision.cc
  Console.cc
  Converter.cc
  Cylinder.cc
  Element.cc
<<<<<<< HEAD
  Ellipsoid.cc
=======
>>>>>>> 3c727c97
  EmbeddedSdf.cc
  Error.cc
  Exception.cc
  Frame.cc
  FrameSemantics.cc
  Filesystem.cc
  ForceTorque.cc
  Geometry.cc
  Gui.cc
  Heightmap.cc
  ign.cc
  InterfaceFrame.cc
  InterfaceJoint.cc
  InterfaceLink.cc
  InterfaceModel.cc
  InterfaceModelPoseGraph.cc
  Imu.cc
  Joint.cc
  JointAxis.cc
  Lidar.cc
  Light.cc
  Link.cc
  Magnetometer.cc
  Material.cc
  Mesh.cc
  Model.cc
  Noise.cc
  parser.cc
  parser_urdf.cc
  ParserConfig.cc
  Param.cc
<<<<<<< HEAD
=======
  ParamPassing.cc
>>>>>>> 3c727c97
  ParticleEmitter.cc
  Pbr.cc
  Physics.cc
  Plane.cc
  Root.cc
  Scene.cc
  SDF.cc
  SDFExtension.cc
  SemanticPose.cc
  Sensor.cc
  Sky.cc
  Sphere.cc
  Surface.cc
  Types.cc
  Utils.cc
  Visual.cc
  World.cc
  XmlUtils.cc
)
include_directories(${CMAKE_CURRENT_SOURCE_DIR})

if (USE_INTERNAL_URDF)
  include_directories(${CMAKE_CURRENT_SOURCE_DIR}/urdf)
  set(sources ${sources}
  urdf/urdf_parser/model.cpp
  urdf/urdf_parser/link.cpp
  urdf/urdf_parser/joint.cpp
  urdf/urdf_parser/pose.cpp
  urdf/urdf_parser/twist.cpp
  urdf/urdf_parser/urdf_model_state.cpp
  urdf/urdf_parser/urdf_sensor.cpp
  urdf/urdf_parser/world.cpp)
else()
  include_directories(${URDF_INCLUDE_DIRS})
endif()

if (BUILD_SDF_TEST)
  set (gtest_sources
    Actor_TEST.cc
    AirPressure_TEST.cc
    Altimeter_TEST.cc
    Atmosphere_TEST.cc
    Box_TEST.cc
    Camera_TEST.cc
    Capsule_TEST.cc
    Collision_TEST.cc
    Console_TEST.cc
    Cylinder_TEST.cc
    Element_TEST.cc
    Ellipsoid_TEST.cc
    Error_TEST.cc
    Exception_TEST.cc
    Frame_TEST.cc
    Filesystem_TEST.cc
    ForceTorque_TEST.cc
    Geometry_TEST.cc
    Gui_TEST.cc
    Heightmap_TEST.cc
    Imu_TEST.cc
    Joint_TEST.cc
    JointAxis_TEST.cc
    Lidar_TEST.cc
    Light_TEST.cc
    Link_TEST.cc
    Magnetometer_TEST.cc
    Material_TEST.cc
    Mesh_TEST.cc
    Model_TEST.cc
    Noise_TEST.cc
    Param_TEST.cc
    parser_TEST.cc
<<<<<<< HEAD
    ParserConfig_TEST.cc
=======
>>>>>>> 3c727c97
    ParticleEmitter_TEST.cc
    Pbr_TEST.cc
    Physics_TEST.cc
    Plane_TEST.cc
    Root_TEST.cc
    Scene_TEST.cc
    SemanticPose_TEST.cc
    SDF_TEST.cc
    Sensor_TEST.cc
    Sky_TEST.cc
    Sphere_TEST.cc
    Surface_TEST.cc
    Types_TEST.cc
    Visual_TEST.cc
    World_TEST.cc
  )

  # Build this test file only if Ignition Tools is installed.
  if (IGNITION-TOOLS_BINARY_DIRS)
    set (gtest_sources ${gtest_sources}
      ign_TEST.cc
    )
  endif()

  include_directories(${PROJECT_SOURCE_DIR}/test)
  sdf_build_tests(${gtest_sources})

  if (TARGET UNIT_ign_TEST)
    # Link the libraries that we always need.
    target_link_libraries("UNIT_ign_TEST"
      PUBLIC
        ignition-cmake${IGN_CMAKE_VER}::utilities
    )
  endif()

  if (NOT WIN32)
    set(SDF_BUILD_TESTS_EXTRA_EXE_SRCS Utils.cc)
    sdf_build_tests(Utils_TEST.cc)
  endif()

  if (NOT WIN32)
    set(SDF_BUILD_TESTS_EXTRA_EXE_SRCS XmlUtils.cc)
    sdf_build_tests(XmlUtils_TEST.cc)
    target_link_libraries(UNIT_XmlUtils_TEST PRIVATE
      ${TinyXML2_LIBRARIES})
  endif()

  if (NOT WIN32)
    set(SDF_BUILD_TESTS_EXTRA_EXE_SRCS FrameSemantics.cc)
    sdf_build_tests(FrameSemantics_TEST.cc)
  endif()

  if (NOT WIN32)
    set(SDF_BUILD_TESTS_EXTRA_EXE_SRCS Converter.cc EmbeddedSdf.cc XmlUtils.cc)
    sdf_build_tests(Converter_TEST.cc)
    target_link_libraries(UNIT_Converter_TEST PRIVATE
      ${TinyXML2_LIBRARIES})
  endif()

  if (NOT WIN32)
    set(SDF_BUILD_TESTS_EXTRA_EXE_SRCS SDFExtension.cc parser_urdf.cc XmlUtils.cc)
    sdf_build_tests(parser_urdf_TEST.cc)
    if (NOT USE_INTERNAL_URDF)
      target_compile_options(UNIT_parser_urdf_TEST PRIVATE ${URDF_CFLAGS})
      if (${CMAKE_VERSION} VERSION_GREATER 3.13)
        target_link_options(UNIT_parser_urdf_TEST PRIVATE ${URDF_LDFLAGS})
      endif()
      target_link_libraries(UNIT_parser_urdf_TEST PRIVATE ${URDF_LIBRARIES})
    endif()
    target_link_libraries(UNIT_parser_urdf_TEST PRIVATE
      ${TinyXML2_LIBRARIES})
<<<<<<< HEAD
=======
  endif()

  if (NOT WIN32)
    set(SDF_BUILD_TESTS_EXTRA_EXE_SRCS ParamPassing.cc XmlUtils.cc parser.cc
          parser_urdf.cc FrameSemantics.cc Converter.cc EmbeddedSdf.cc SDFExtension.cc)
    sdf_build_tests(ParamPassing_TEST.cc)
    if (NOT USE_INTERNAL_URDF)
      target_compile_options(UNIT_ParamPassing_TEST PRIVATE ${URDF_CFLAGS})
      if (${CMAKE_VERSION} VERSION_GREATER 3.13)
        target_link_options(UNIT_ParamPassing_TEST PRIVATE ${URDF_LDFLAGS})
      endif()
      target_link_libraries(UNIT_ParamPassing_TEST PRIVATE ${URDF_LIBRARIES})
    endif()
    target_link_libraries(UNIT_ParamPassing_TEST PRIVATE
      ${TinyXML2_LIBRARIES})
>>>>>>> 3c727c97
  endif()
endif()

sdf_add_library(${sdf_target} ${sources})
target_compile_features(${sdf_target} PUBLIC cxx_std_17)
target_link_libraries(${sdf_target}
  PUBLIC
    ignition-math${IGN_MATH_VER}::ignition-math${IGN_MATH_VER}
<<<<<<< HEAD
    ignition-utils${IGN_UTILS_VER}::ignition-utils${IGN_UTILS_VER}
=======
>>>>>>> 3c727c97
  PRIVATE
    ${TinyXML2_LIBRARIES})

if (WIN32)
  target_compile_definitions(${sdf_target} PRIVATE URDFDOM_STATIC)
endif()

target_include_directories(${sdf_target}
  PUBLIC
    $<BUILD_INTERFACE:${PROJECT_SOURCE_DIR}/include>
    $<INSTALL_INTERFACE:${INCLUDE_INSTALL_DIR}/..>
)

message (STATUS "URDF_LIBRARY_DIRS=${URDF_LIBRARY_DIRS}")
message (STATUS "URDF_LIBRARIES=${URDF_LIBRARIES}")

if (NOT USE_INTERNAL_URDF)
  target_compile_options(${sdf_target} PRIVATE ${URDF_CFLAGS})
  if (${CMAKE_VERSION} VERSION_GREATER 3.13)
    target_link_options(${sdf_target} PRIVATE ${URDF_LDFLAGS})
  endif()
  target_link_libraries(${sdf_target} PRIVATE ${URDF_LIBRARIES})
endif()

sdf_install_library(${sdf_target})

if(NOT WIN32)
  add_subdirectory(cmd)
endif()<|MERGE_RESOLUTION|>--- conflicted
+++ resolved
@@ -21,10 +21,7 @@
   Converter.cc
   Cylinder.cc
   Element.cc
-<<<<<<< HEAD
   Ellipsoid.cc
-=======
->>>>>>> 3c727c97
   EmbeddedSdf.cc
   Error.cc
   Exception.cc
@@ -56,10 +53,7 @@
   parser_urdf.cc
   ParserConfig.cc
   Param.cc
-<<<<<<< HEAD
-=======
   ParamPassing.cc
->>>>>>> 3c727c97
   ParticleEmitter.cc
   Pbr.cc
   Physics.cc
@@ -131,10 +125,7 @@
     Noise_TEST.cc
     Param_TEST.cc
     parser_TEST.cc
-<<<<<<< HEAD
     ParserConfig_TEST.cc
-=======
->>>>>>> 3c727c97
     ParticleEmitter_TEST.cc
     Pbr_TEST.cc
     Physics_TEST.cc
@@ -206,13 +197,11 @@
     endif()
     target_link_libraries(UNIT_parser_urdf_TEST PRIVATE
       ${TinyXML2_LIBRARIES})
-<<<<<<< HEAD
-=======
   endif()
 
   if (NOT WIN32)
     set(SDF_BUILD_TESTS_EXTRA_EXE_SRCS ParamPassing.cc XmlUtils.cc parser.cc
-          parser_urdf.cc FrameSemantics.cc Converter.cc EmbeddedSdf.cc SDFExtension.cc)
+    parser_urdf.cc FrameSemantics.cc Converter.cc EmbeddedSdf.cc SDFExtension.cc Utils.cc)
     sdf_build_tests(ParamPassing_TEST.cc)
     if (NOT USE_INTERNAL_URDF)
       target_compile_options(UNIT_ParamPassing_TEST PRIVATE ${URDF_CFLAGS})
@@ -223,7 +212,6 @@
     endif()
     target_link_libraries(UNIT_ParamPassing_TEST PRIVATE
       ${TinyXML2_LIBRARIES})
->>>>>>> 3c727c97
   endif()
 endif()
 
@@ -232,10 +220,7 @@
 target_link_libraries(${sdf_target}
   PUBLIC
     ignition-math${IGN_MATH_VER}::ignition-math${IGN_MATH_VER}
-<<<<<<< HEAD
     ignition-utils${IGN_UTILS_VER}::ignition-utils${IGN_UTILS_VER}
-=======
->>>>>>> 3c727c97
   PRIVATE
     ${TinyXML2_LIBRARIES})
 
