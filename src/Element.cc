/*
 * Copyright 2015 Open Source Robotics Foundation
 *
 * Licensed under the Apache License, Version 2.0 (the "License");
 * you may not use this file except in compliance with the License.
 * You may obtain a copy of the License at
 *
 *     http://www.apache.org/licenses/LICENSE-2.0
 *
 * Unless required by applicable law or agreed to in writing, software
 * distributed under the License is distributed on an "AS IS" BASIS,
 * WITHOUT WARRANTIES OR CONDITIONS OF ANY KIND, either express or implied.
 * See the License for the specific language governing permissions and
 * limitations under the License.
 *
 */

#include <algorithm>
#include <sstream>
#include <string>

#include "sdf/Assert.hh"
#include "sdf/Element.hh"
#include "sdf/Filesystem.hh"

using namespace sdf;

/////////////////////////////////////////////////
Element::Element()
  : dataPtr(new ElementPrivate)
{
  this->dataPtr->copyChildren = false;
  this->dataPtr->referenceSDF = "";
  this->dataPtr->explicitlySetInFile = true;
}

/////////////////////////////////////////////////
Element::~Element()
{
}

/////////////////////////////////////////////////
ElementPtr Element::GetParent() const
{
  return this->dataPtr->parent.lock();
}

/////////////////////////////////////////////////
void Element::SetParent(const ElementPtr _parent)
{
  this->dataPtr->parent = _parent;

  // If this element doesn't have a path, get it from the parent
  if (nullptr != _parent && (this->FilePath().empty() ||
      this->FilePath() == std::string(kSdfStringSource)))
  {
    this->SetFilePath(_parent->FilePath());
  }

  // If this element doesn't have an original version, get it from the parent
  if (nullptr != _parent && this->OriginalVersion().empty())
  {
    this->SetOriginalVersion(_parent->OriginalVersion());
  }
}

/////////////////////////////////////////////////
void Element::SetName(const std::string &_name)
{
  this->dataPtr->name = _name;
}

/////////////////////////////////////////////////
const std::string &Element::GetName() const
{
  return this->dataPtr->name;
}

/////////////////////////////////////////////////
void Element::SetRequired(const std::string &_req)
{
  this->dataPtr->required = _req;
}

/////////////////////////////////////////////////
const std::string &Element::GetRequired() const
{
  return this->dataPtr->required;
}

/////////////////////////////////////////////////
void Element::SetCopyChildren(bool _value)
{
  this->dataPtr->copyChildren = _value;
}

/////////////////////////////////////////////////
void Element::SetExplicitlySetInFile(const bool _value)
{
  this->dataPtr->explicitlySetInFile = _value;

  ElementPtr_V::const_iterator eiter;
  for (eiter = this->dataPtr->elements.begin();
       eiter != this->dataPtr->elements.end(); ++eiter)
  {
    (*eiter)->SetExplicitlySetInFile(_value);
  }
}

/////////////////////////////////////////////////
bool Element::GetExplicitlySetInFile() const
{
  return this->dataPtr->explicitlySetInFile;
}

/////////////////////////////////////////////////
bool Element::GetCopyChildren() const
{
  return this->dataPtr->copyChildren;
}

/////////////////////////////////////////////////
void Element::SetReferenceSDF(const std::string &_value)
{
  this->dataPtr->referenceSDF = _value;
}

/////////////////////////////////////////////////
std::string Element::ReferenceSDF() const
{
  return this->dataPtr->referenceSDF;
}

/////////////////////////////////////////////////
void Element::AddValue(const std::string &_type,
                       const std::string &_defaultValue,
                       bool _required,
                       const std::string &_description)
{
  this->dataPtr->value = this->CreateParam(this->dataPtr->name,
      _type, _defaultValue, _required, _description);
}

/////////////////////////////////////////////////
void Element::AddValue(const std::string &_type,
                       const std::string &_defaultValue,
                       bool _required,
                       const std::string &_minValue,
                       const std::string &_maxValue,
                       const std::string &_description)
{
  this->dataPtr->value =
      std::make_shared<Param>(this->dataPtr->name, _type, _defaultValue,
                              _required, _minValue, _maxValue, _description);
}

/////////////////////////////////////////////////
ParamPtr Element::CreateParam(const std::string &_key,
                              const std::string &_type,
                              const std::string &_defaultValue,
                              bool _required,
                              const std::string &_description)
{
  return ParamPtr(
      new Param(_key, _type, _defaultValue, _required, _description));
}

/////////////////////////////////////////////////
void Element::AddAttribute(const std::string &_key,
                           const std::string &_type,
                           const std::string &_defaultValue,
                           bool _required,
                           const std::string &_description)
{
  this->dataPtr->attributes.push_back(
      this->CreateParam(_key, _type, _defaultValue, _required, _description));
}

/////////////////////////////////////////////////
ElementPtr Element::Clone() const
{
  ElementPtr clone(new Element);
  clone->dataPtr->description = this->dataPtr->description;
  clone->dataPtr->name = this->dataPtr->name;
  clone->dataPtr->required = this->dataPtr->required;
  clone->dataPtr->copyChildren = this->dataPtr->copyChildren;
  clone->dataPtr->referenceSDF = this->dataPtr->referenceSDF;
  clone->dataPtr->path = this->dataPtr->path;
  clone->dataPtr->lineNumber = this->dataPtr->lineNumber;
  clone->dataPtr->xmlPath = this->dataPtr->xmlPath;
  clone->dataPtr->originalVersion = this->dataPtr->originalVersion;
  clone->dataPtr->explicitlySetInFile = this->dataPtr->explicitlySetInFile;

  Param_V::const_iterator aiter;
  for (aiter = this->dataPtr->attributes.begin();
       aiter != this->dataPtr->attributes.end(); ++aiter)
  {
    clone->dataPtr->attributes.push_back((*aiter)->Clone());
  }

  ElementPtr_V::const_iterator eiter;
  for (eiter = this->dataPtr->elementDescriptions.begin();
      eiter != this->dataPtr->elementDescriptions.end(); ++eiter)
  {
    clone->dataPtr->elementDescriptions.push_back((*eiter)->Clone());
  }

  for (eiter = this->dataPtr->elements.begin();
       eiter != this->dataPtr->elements.end(); ++eiter)
  {
    clone->dataPtr->elements.push_back((*eiter)->Clone());
    clone->dataPtr->elements.back()->SetParent(clone);
  }

  if (this->dataPtr->value)
  {
    clone->dataPtr->value = this->dataPtr->value->Clone();
  }

  if (this->dataPtr->includeElement)
  {
    clone->dataPtr->includeElement = this->dataPtr->includeElement->Clone();
  }

  return clone;
}

/////////////////////////////////////////////////
void Element::Copy(const ElementPtr _elem)
{
  this->dataPtr->name = _elem->GetName();
  this->dataPtr->description = _elem->GetDescription();
  this->dataPtr->required = _elem->GetRequired();
  this->dataPtr->copyChildren = _elem->GetCopyChildren();
  this->dataPtr->referenceSDF = _elem->ReferenceSDF();
  this->dataPtr->originalVersion = _elem->OriginalVersion();
  this->dataPtr->path = _elem->FilePath();
  this->dataPtr->lineNumber = _elem->LineNumber();
  this->dataPtr->xmlPath = _elem->XmlPath();
  this->dataPtr->explicitlySetInFile = _elem->GetExplicitlySetInFile();

  for (Param_V::iterator iter = _elem->dataPtr->attributes.begin();
       iter != _elem->dataPtr->attributes.end(); ++iter)
  {
    if (!this->HasAttribute((*iter)->GetKey()))
    {
      this->dataPtr->attributes.push_back((*iter)->Clone());
    }
    ParamPtr param = this->GetAttribute((*iter)->GetKey());
    (*param) = (**iter);
  }

  if (_elem->GetValue())
  {
    if (!this->dataPtr->value)
    {
      this->dataPtr->value = _elem->GetValue()->Clone();
    }
    else
    {
      *(this->dataPtr->value) = *(_elem->GetValue());
    }
  }

  this->dataPtr->elementDescriptions.clear();
  for (ElementPtr_V::const_iterator iter =
       _elem->dataPtr->elementDescriptions.begin();
       iter != _elem->dataPtr->elementDescriptions.end(); ++iter)
  {
    this->dataPtr->elementDescriptions.push_back((*iter)->Clone());
  }

  this->dataPtr->elements.clear();
  for (ElementPtr_V::iterator iter = _elem->dataPtr->elements.begin();
       iter != _elem->dataPtr->elements.end(); ++iter)
  {
    ElementPtr elem = (*iter)->Clone();
    elem->Copy(*iter);
    elem->SetParent(shared_from_this());
    this->dataPtr->elements.push_back(elem);
  }

  if (_elem->dataPtr->includeElement)
  {
    if (!this->dataPtr->includeElement)
    {
      this->dataPtr->includeElement = _elem->dataPtr->includeElement->Clone();
    }
    else
    {
      this->dataPtr->includeElement->Copy(_elem->dataPtr->includeElement);
    }
  }
}

/////////////////////////////////////////////////
void Element::PrintDescription(const std::string &_prefix) const
{
  std::cout << _prefix << "<element name ='" << this->dataPtr->name
            << "' required ='" << this->dataPtr->required << "'";

  if (this->dataPtr->value)
  {
    std::cout << " type ='" << this->dataPtr->value->GetTypeName()
              << "'"
              << " default ='" << this->dataPtr->value->GetDefaultAsString()
              << "'";
    auto minValue = this->dataPtr->value->GetMinValueAsString();
    if (minValue.has_value())
    {
      std::cout << " min ='" << *minValue << "'";
    }

    auto maxValue = this->dataPtr->value->GetMaxValueAsString();
    if (maxValue.has_value())
    {
      std::cout << " max ='" << *maxValue << "'";
    }
  }

  std::cout << ">\n";

  std::cout << _prefix << "  <description><![CDATA["
            << this->dataPtr->description
            << "]]></description>\n";

  Param_V::iterator aiter;
  for (aiter = this->dataPtr->attributes.begin();
      aiter != this->dataPtr->attributes.end(); ++aiter)
  {
    std::cout << _prefix << "  <attribute name ='"
              << (*aiter)->GetKey() << "' type ='" << (*aiter)->GetTypeName()
              << "' default ='" << (*aiter)->GetDefaultAsString()
              << "' required ='" << (*aiter)->GetRequired() << "'>\n";
    std::cout << _prefix << "    <description><![CDATA["
              << (*aiter)->GetDescription()
              << "]]></description>\n";
    std::cout << _prefix << "  </attribute>\n";
  }

  if (this->GetCopyChildren())
  {
    std::cout << _prefix << "  <element copy_data ='true' required ='*'/>\n";
  }


  std::string refSDF = this->ReferenceSDF();
  if (!refSDF.empty())
  {
    std::cout << _prefix << "  <element ref ='" << refSDF
              << "' required ='*'/>\n";
  }

  ElementPtr_V::iterator eiter;
  for (eiter = this->dataPtr->elementDescriptions.begin();
      eiter != this->dataPtr->elementDescriptions.end(); ++eiter)
  {
    (*eiter)->PrintDescription(_prefix + "  ");
  }

  std::cout << _prefix << "</element>\n";
}

/////////////////////////////////////////////////
void Element::PrintDocRightPane(std::string &_html, int _spacing,
                                int &_index) const
{
  std::ostringstream stream;
  ElementPtr_V::iterator eiter;

  int start = _index++;

  std::string childHTML;
  for (eiter = this->dataPtr->elementDescriptions.begin();
      eiter != this->dataPtr->elementDescriptions.end(); ++eiter)
  {
    (*eiter)->PrintDocRightPane(childHTML, _spacing + 4, _index);
  }

  stream << "<a name=\"" << this->dataPtr->name << start
         << "\">&lt" << this->dataPtr->name << "&gt</a>";

  stream << "<div style='padding-left:" << _spacing << "px;'>\n";

  stream << "<div style='background-color: #ffffff'>\n";

  stream << "<font style='font-weight:bold'>Description: </font>";
  if (!this->dataPtr->description.empty())
  {
    stream << this->dataPtr->description << "<br>\n";
  }
  else
  {
    stream << "none<br>\n";
  }

  stream << "<font style='font-weight:bold'>Required: </font>"
         << this->dataPtr->required << "&nbsp;&nbsp;&nbsp;\n";

  stream << "<font style='font-weight:bold'>Type: </font>";
  if (this->dataPtr->value)
  {
    stream << this->dataPtr->value->GetTypeName()
           << "&nbsp;&nbsp;&nbsp;\n"
           << "<font style='font-weight:bold'>Default: </font>"
           << this->dataPtr->value->GetDefaultAsString() << '\n';
  }
  else
  {
    stream << "n/a\n";
  }

  stream << "</div>";

  if (this->dataPtr->attributes.size() > 0)
  {
    stream << "<div style='background-color: #dedede; padding-left:10px; "
           << "display:inline-block;'>\n";
    stream << "<font style='font-weight:bold'>Attributes</font><br>";

    Param_V::iterator aiter;
    for (aiter = this->dataPtr->attributes.begin();
        aiter != this->dataPtr->attributes.end(); ++aiter)
    {
      stream << "<div style='display: inline-block;padding-bottom: 4px;'>\n";

      stream << "<div style='float:left; width: 80px;'>\n";
      stream << "<font style='font-style: italic;'>" << (*aiter)->GetKey()
        << "</font>: ";
      stream << "</div>\n";

      stream << "<div style='float:left; padding-left: 4px; width: 300px;'>\n";

      if (!(*aiter)->GetDescription().empty())
      {
          stream << (*aiter)->GetDescription() << "<br>\n";
      }
      else
      {
          stream << "no description<br>\n";
      }

      stream << "<font style='font-weight:bold'>Type: </font>"
             << (*aiter)->GetTypeName() << "&nbsp;&nbsp;&nbsp;"
             << "<font style='font-weight:bold'>Default: </font>"
             << (*aiter)->GetDefaultAsString() << "<br>";
      stream << "</div>\n";

      stream << "</div>\n";
    }
    stream << "</div>\n";
    stream << "<br>\n";
  }

  _html += stream.str();
  _html += childHTML;
  _html += "</div>\n";
}

/////////////////////////////////////////////////
void Element::PrintDocLeftPane(std::string &_html, int _spacing,
                               int &_index) const
{
  std::ostringstream stream;
  ElementPtr_V::iterator eiter;

  int start = _index++;

  std::string childHTML;
  for (eiter = this->dataPtr->elementDescriptions.begin();
      eiter != this->dataPtr->elementDescriptions.end(); ++eiter)
  {
    (*eiter)->PrintDocLeftPane(childHTML, _spacing + 4, _index);
  }

  stream << "<a id='" << start << "' onclick='highlight(" << start
         << ");' href=\"#" << this->dataPtr->name << start
         << "\">&lt" << this->dataPtr->name << "&gt</a>";

  stream << "<div style='padding-left:" << _spacing << "px;'>\n";

  _html += stream.str();
  _html += childHTML;
  _html += "</div>\n";
}

void Element::PrintValuesImpl(const std::string &_prefix,
                              bool _includeDefaultElements,
                              bool _includeDefaultAttributes,
                              std::ostringstream &_out) const
{
  if (this->GetExplicitlySetInFile() || _includeDefaultElements)
  {
    _out << _prefix << "<" << this->dataPtr->name;

    Param_V::const_iterator aiter;
    for (aiter = this->dataPtr->attributes.begin();
         aiter != this->dataPtr->attributes.end(); ++aiter)
    {
      // Only print attribute values if they were set
      // TODO(anyone): GetRequired is added here to support up-conversions where
      // a new required attribute with a default value is added. We would have
      // better separation of concerns if the conversion process set the
      // required attributes with their default values.
      if ((*aiter)->GetSet() || (*aiter)->GetRequired() ||
          _includeDefaultAttributes)
      {
        _out << " " << (*aiter)->GetKey() << "='"
             << (*aiter)->GetAsString() << "'";
      }
    }

    if (this->dataPtr->elements.size() > 0)
    {
      _out << ">\n";
      ElementPtr_V::const_iterator eiter;
      for (eiter = this->dataPtr->elements.begin();
           eiter != this->dataPtr->elements.end(); ++eiter)
      {
        if ((*eiter)->GetExplicitlySetInFile() || _includeDefaultElements)
        {
          (*eiter)->ToString(_prefix + "  ",
                             _includeDefaultElements,
                             _includeDefaultAttributes,
                             _out);
        }
      }
      _out << _prefix << "</" << this->dataPtr->name << ">\n";
    }
    else
    {
      if (this->dataPtr->value)
      {
        _out << ">" << this->dataPtr->value->GetAsString()
             << "</" << this->dataPtr->name << ">\n";
      }
      else
      {
        _out << "/>\n";
      }
    }
  }
}

/////////////////////////////////////////////////
void Element::PrintValues(std::string _prefix) const
{
  std::ostringstream ss;
  PrintValuesImpl(_prefix, true, false, ss);
  std::cout << ss.str();
}

/////////////////////////////////////////////////
void Element::PrintValues(const std::string &_prefix,
                          bool _includeDefaultElements,
                          bool _includeDefaultAttributes) const
{
  std::ostringstream ss;
  PrintValuesImpl(_prefix,
                  _includeDefaultElements,
                  _includeDefaultAttributes,
                  ss);
  std::cout << ss.str();
}

/////////////////////////////////////////////////
std::string Element::ToString(const std::string &_prefix) const
{
  std::ostringstream out;
  this->ToString(_prefix, true, false, out);
  return out.str();
}

/////////////////////////////////////////////////
std::string Element::ToString(const std::string &_prefix,
                              bool _includeDefaultElements,
                              bool _includeDefaultAttributes) const
{
  std::ostringstream out;
  this->ToString(_prefix,
                 _includeDefaultElements,
                 _includeDefaultAttributes,
                 out);
  return out.str();
}

/////////////////////////////////////////////////
void Element::ToString(const std::string &_prefix,
                       bool _includeDefaultElements,
                       bool _includeDefaultAttributes,
                       std::ostringstream &_out) const
{
<<<<<<< HEAD
  PrintValuesImpl(_prefix, _out);
=======
  if (this->dataPtr->includeFilename.empty())
  {
    PrintValuesImpl(_prefix,
                    _includeDefaultElements,
                    _includeDefaultAttributes,
                    _out);
  }
  else
  {
    _out << _prefix << "<include filename='"
         << this->dataPtr->includeFilename << "'/>\n";
  }
>>>>>>> 722b92c9
}

/////////////////////////////////////////////////
bool Element::HasAttribute(const std::string &_key) const
{
  return this->GetAttribute(_key) != nullptr;
}

/////////////////////////////////////////////////
bool Element::GetAttributeSet(const std::string &_key) const
{
  bool result = false;
  ParamPtr p = this->GetAttribute(_key);
  if (p)
  {
    result = p->GetSet();
  }

  return result;
}

/////////////////////////////////////////////////
void Element::RemoveAttribute(const std::string &_key)
{
  Param_V::const_iterator iter;
  for (iter = this->dataPtr->attributes.begin();
      iter != this->dataPtr->attributes.end(); ++iter)
  {
    if ((*iter)->GetKey() == _key)
    {
      this->dataPtr->attributes.erase(iter);
      break;
    }
  }
}

/////////////////////////////////////////////////
void Element::RemoveAllAttributes()
{
  this->dataPtr->attributes.clear();
}

/////////////////////////////////////////////////
ParamPtr Element::GetAttribute(const std::string &_key) const
{
  Param_V::const_iterator iter;
  for (iter = this->dataPtr->attributes.begin();
      iter != this->dataPtr->attributes.end(); ++iter)
  {
    if ((*iter)->GetKey() == _key)
    {
      return (*iter);
    }
  }
  return ParamPtr();
}

/////////////////////////////////////////////////
size_t Element::GetAttributeCount() const
{
  return this->dataPtr->attributes.size();
}

/////////////////////////////////////////////////
ParamPtr Element::GetAttribute(unsigned int _index) const
{
  ParamPtr result;
  if (_index < this->dataPtr->attributes.size())
  {
    result = this->dataPtr->attributes[_index];
  }

  return result;
}

/////////////////////////////////////////////////
size_t Element::GetElementDescriptionCount() const
{
  return this->dataPtr->elementDescriptions.size();
}

/////////////////////////////////////////////////
ElementPtr Element::GetElementDescription(unsigned int _index) const
{
  ElementPtr result;
  if (_index < this->dataPtr->elementDescriptions.size())
  {
    result = this->dataPtr->elementDescriptions[_index];
  }
  return result;
}

/////////////////////////////////////////////////
ElementPtr Element::GetElementDescription(const std::string &_key) const
{
  ElementPtr_V::const_iterator iter;
  for (iter = this->dataPtr->elementDescriptions.begin();
       iter != this->dataPtr->elementDescriptions.end(); ++iter)
  {
    if ((*iter)->GetName() == _key)
    {
      return (*iter);
    }
  }

  return ElementPtr();
}

/////////////////////////////////////////////////
ParamPtr Element::GetValue() const
{
  return this->dataPtr->value;
}

/////////////////////////////////////////////////
bool Element::HasElement(const std::string &_name) const
{
  return this->GetElementImpl(_name) != ElementPtr();
}

/////////////////////////////////////////////////
ElementPtr Element::GetElementImpl(const std::string &_name) const
{
  ElementPtr_V::const_iterator iter;
  for (iter = this->dataPtr->elements.begin();
       iter != this->dataPtr->elements.end(); ++iter)
  {
    if ((*iter)->GetName() == _name)
    {
      return (*iter);
    }
  }

  return ElementPtr();
}

/////////////////////////////////////////////////
ElementPtr Element::GetFirstElement() const
{
  if (this->dataPtr->elements.empty())
  {
    return ElementPtr();
  }
  else
  {
    return this->dataPtr->elements.front();
  }
}

/////////////////////////////////////////////////
ElementPtr Element::GetNextElement(const std::string &_name) const
{
  auto parent = this->dataPtr->parent.lock();
  if (parent)
  {
    ElementPtr_V::const_iterator iter;
    iter = std::find(parent->dataPtr->elements.begin(),
        parent->dataPtr->elements.end(), shared_from_this());

    if (iter == parent->dataPtr->elements.end())
    {
      return ElementPtr();
    }

    ++iter;
    if (iter == parent->dataPtr->elements.end())
    {
      return ElementPtr();
    }
    else if (_name.empty())
    {
      return *(iter);
    }
    else
    {
      for (; iter != parent->dataPtr->elements.end(); ++iter)
      {
        if ((*iter)->GetName() == _name)
        {
          return (*iter);
        }
      }
    }
  }

  return ElementPtr();
}

/////////////////////////////////////////////////
std::set<std::string> Element::GetElementTypeNames() const
{
  std::set<std::string> result;
  auto elem = this->GetFirstElement();
  while (elem)
  {
    std::string typeName = elem->GetName();
    result.insert(typeName);
    elem = elem->GetNextElement();
  }
  return result;
}

/////////////////////////////////////////////////
bool Element::HasUniqueChildNames(const std::string &_type) const
{
  auto namedElementsCount = this->CountNamedElements(_type);
  for (auto &iter : namedElementsCount)
  {
    if (iter.second > 1)
    {
      return false;
    }
  }
  return true;
}

/////////////////////////////////////////////////
std::map<std::string, std::size_t>
Element::CountNamedElements(const std::string &_type) const
{
  std::map<std::string, std::size_t> result;

  sdf::ElementPtr elem;
  if (_type.empty())
  {
    elem = this->GetFirstElement();
  }
  else
  {
    elem = this->GetElementImpl(_type);
  }

  while (elem)
  {
    if (elem->HasAttribute("name"))
    {
      // Get("name") returns attribute value if it exists before checking
      // for the value of a child element <name>, so it's safe to use
      // here since we've checked HasAttribute("name").
      std::string childNameAttributeValue = elem->Get<std::string>("name");
      if (result.find(childNameAttributeValue) == result.end())
      {
        result[childNameAttributeValue] = 1;
      }
      else
      {
        ++result[childNameAttributeValue];
      }
    }

    elem = elem->GetNextElement(_type);
  }

  return result;
}

/////////////////////////////////////////////////
ElementPtr Element::GetElement(const std::string &_name)
{
  ElementPtr result = this->GetElementImpl(_name);
  if (result == ElementPtr())
  {
    result = this->AddElement(_name);
  }

  return result;
}

/////////////////////////////////////////////////
void Element::InsertElement(ElementPtr _elem)
{
  this->dataPtr->elements.push_back(_elem);
}

/////////////////////////////////////////////////
bool Element::HasElementDescription(const std::string &_name) const
{
  return this->GetElementDescription(_name) != ElementPtr();
}

/////////////////////////////////////////////////
ElementPtr Element::AddElement(const std::string &_name)
{
  // if this element is a reference sdf and does not have any element
  // descriptions then get them from its parent
  auto parent = this->dataPtr->parent.lock();
  if (!this->dataPtr->referenceSDF.empty() &&
      this->dataPtr->elementDescriptions.empty() && parent &&
      parent->GetName() == this->dataPtr->name)
  {
    for (unsigned int i = 0; i < parent->GetElementDescriptionCount(); ++i)
    {
      this->dataPtr->elementDescriptions.push_back(
          parent->GetElementDescription(i)->Clone());
    }
  }

  ElementPtr_V::const_iterator iter, iter2;
  for (iter = this->dataPtr->elementDescriptions.begin();
      iter != this->dataPtr->elementDescriptions.end(); ++iter)
  {
    if ((*iter)->dataPtr->name == _name)
    {
      ElementPtr elem = (*iter)->Clone();
      elem->SetParent(shared_from_this());
      this->dataPtr->elements.push_back(elem);

      // Add all child elements.
      for (iter2 = elem->dataPtr->elementDescriptions.begin();
           iter2 != elem->dataPtr->elementDescriptions.end(); ++iter2)
      {
        // Add only required child element
        if ((*iter2)->GetRequired() == "1")
        {
          elem->AddElement((*iter2)->dataPtr->name);
        }
      }

      return this->dataPtr->elements.back();
    }
  }

  sdferr << "Missing element description for [" << _name << "]\n";
  return ElementPtr();
}

/////////////////////////////////////////////////
void Element::Clear()
{
  this->ClearElements();
  this->dataPtr->originalVersion.clear();
  this->dataPtr->path.clear();
  this->dataPtr->lineNumber = std::nullopt;
  this->dataPtr->xmlPath.clear();
}

/////////////////////////////////////////////////
void Element::ClearElements()
{
  for (sdf::ElementPtr_V::iterator iter = this->dataPtr->elements.begin();
      iter != this->dataPtr->elements.end(); ++iter)
  {
    (*iter)->ClearElements();
  }

  this->dataPtr->elements.clear();
}

/////////////////////////////////////////////////
void Element::Update()
{
  for (sdf::Param_V::iterator iter = this->dataPtr->attributes.begin();
      iter != this->dataPtr->attributes.end(); ++iter)
  {
    (*iter)->Update();
  }

  for (sdf::ElementPtr_V::iterator iter = this->dataPtr->elements.begin();
      iter != this->dataPtr->elements.end(); ++iter)
  {
    (*iter)->Update();
  }

  if (this->dataPtr->value)
  {
    this->dataPtr->value->Update();
  }
}

/////////////////////////////////////////////////
void Element::Reset()
{
  for (ElementPtr_V::iterator iter = this->dataPtr->elements.begin();
      iter != this->dataPtr->elements.end(); ++iter)
  {
    if (*iter)
    {
      (*iter)->Reset();
    }
    (*iter).reset();
  }

  for (ElementPtr_V::iterator iter = this->dataPtr->elementDescriptions.begin();
      iter != this->dataPtr->elementDescriptions.end(); ++iter)
  {
    if (*iter)
    {
      (*iter)->Reset();
    }
    (*iter).reset();
  }
  this->dataPtr->elements.clear();
  this->dataPtr->elementDescriptions.clear();

  this->dataPtr->value.reset();

  this->dataPtr->parent.reset();
}

/////////////////////////////////////////////////
void Element::AddElementDescription(ElementPtr _elem)
{
  this->dataPtr->elementDescriptions.push_back(_elem);
}

/////////////////////////////////////////////////
void Element::SetIncludeElement(sdf::ElementPtr _includeElem)
{
  this->dataPtr->includeElement = _includeElem;
}

/////////////////////////////////////////////////
sdf::ElementPtr Element::GetIncludeElement() const
{
  return this->dataPtr->includeElement;
}

/////////////////////////////////////////////////
void Element::SetFilePath(const std::string &_path)
{
  this->dataPtr->path = _path;
}

/////////////////////////////////////////////////
const std::string &Element::FilePath() const
{
  return this->dataPtr->path;
}

/////////////////////////////////////////////////
void Element::SetLineNumber(int _lineNumber)
{
  this->dataPtr->lineNumber = _lineNumber;
}

/////////////////////////////////////////////////
std::optional<int> Element::LineNumber() const
{
  return this->dataPtr->lineNumber;
}

/////////////////////////////////////////////////
void Element::SetXmlPath(const std::string &_path)
{
  this->dataPtr->xmlPath = _path;
}

/////////////////////////////////////////////////
const std::string &Element::XmlPath() const
{
  return this->dataPtr->xmlPath;
}

/////////////////////////////////////////////////
void Element::SetOriginalVersion(const std::string &_version)
{
  this->dataPtr->originalVersion = _version;
}

/////////////////////////////////////////////////
const std::string &Element::OriginalVersion() const
{
  return this->dataPtr->originalVersion;
}

/////////////////////////////////////////////////
std::string Element::GetDescription() const
{
  return this->dataPtr->description;
}

/////////////////////////////////////////////////
void Element::SetDescription(const std::string &_desc)
{
  this->dataPtr->description = _desc;
}

/////////////////////////////////////////////////
void Element::RemoveFromParent()
{
  auto parent = this->dataPtr->parent.lock();
  if (parent)
  {
    ElementPtr_V::iterator iter;
    iter = std::find(parent->dataPtr->elements.begin(),
        parent->dataPtr->elements.end(), shared_from_this());

    if (iter != parent->dataPtr->elements.end())
    {
      parent->dataPtr->elements.erase(iter);
      parent.reset();
    }
  }
}

/////////////////////////////////////////////////
void Element::RemoveChild(ElementPtr _child)
{
  SDF_ASSERT(_child, "Cannot remove a nullptr child pointer");

  ElementPtr_V::iterator iter;
  iter = std::find(this->dataPtr->elements.begin(),
                   this->dataPtr->elements.end(), _child);

  if (iter != this->dataPtr->elements.end())
  {
    _child->SetParent(ElementPtr());
    this->dataPtr->elements.erase(iter);
  }
}

/////////////////////////////////////////////////
std::any Element::GetAny(const std::string &_key) const
{
  std::any result;
  if (_key.empty() && this->dataPtr->value)
  {
    if (!this->dataPtr->value->GetAny(result))
    {
      sdferr << "Couldn't get element [" << this->GetName()
             << "] as std::any\n";
    }
  }
  else if (!_key.empty())
  {
    ParamPtr param = this->GetAttribute(_key);
    if (param)
    {
      if (!this->GetAttribute(_key)->GetAny(result))
      {
        sdferr << "Couldn't get attribute [" << _key << "] as std::any\n";
      }
    }
    else
    {
      ElementPtr tmp = this->GetElementImpl(_key);
      if (tmp != ElementPtr())
      {
        result = tmp->GetAny();
      }
      else
      {
        tmp = this->GetElementDescription(_key);
        if (tmp != ElementPtr())
        {
          result = tmp->GetAny();
        }
        else
        {
          sdferr << "Unable to find value for key [" << _key << "]\n";
        }
      }
    }
  }
  return result;
}<|MERGE_RESOLUTION|>--- conflicted
+++ resolved
@@ -590,22 +590,10 @@
                        bool _includeDefaultAttributes,
                        std::ostringstream &_out) const
 {
-<<<<<<< HEAD
-  PrintValuesImpl(_prefix, _out);
-=======
-  if (this->dataPtr->includeFilename.empty())
-  {
-    PrintValuesImpl(_prefix,
-                    _includeDefaultElements,
-                    _includeDefaultAttributes,
-                    _out);
-  }
-  else
-  {
-    _out << _prefix << "<include filename='"
-         << this->dataPtr->includeFilename << "'/>\n";
-  }
->>>>>>> 722b92c9
+  PrintValuesImpl(_prefix,
+                  _includeDefaultElements,
+                  _includeDefaultAttributes,
+                  _out);
 }
 
 /////////////////////////////////////////////////
