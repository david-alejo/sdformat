--- conflicted
+++ resolved
@@ -80,12 +80,6 @@
     {
       this->altimeter = std::make_unique<sdf::Altimeter>(*_sensor.altimeter);
     }
-<<<<<<< HEAD
-    if (_sensor.ray)
-    {
-      this->ray = std::make_unique<sdf::Ray>(*_sensor.ray);
-    }
-=======
     if (_sensor.airPressure)
     {
       this->airPressure = std::make_unique<sdf::AirPressure>(
@@ -98,11 +92,14 @@
     if (_sensor.imu)
     {
       this->imu = std::make_unique<sdf::Imu>(*_sensor.imu);
+    }
+    if (_sensor.ray)
+    {
+      this->ray = std::make_unique<sdf::Ray>(*_sensor.ray);
     }
     // Developer note: If you add a new sensor type, make sure to also
     // update the Sensor::operator== function. Please bump this text down as
     // new sensors are added so that the next developer sees the message.
->>>>>>> dfb3410d
   }
   // Delete copy assignment so it is not accidentally used
   public: SensorPrivate &operator=(const SensorPrivate &) = delete;
@@ -131,22 +128,21 @@
   /// \brief Pointer to an altimeter.
   public: std::unique_ptr<Altimeter> altimeter;
 
-<<<<<<< HEAD
+  /// \brief Pointer to an air pressure sensor.
+  public: std::unique_ptr<AirPressure> airPressure;
+
+  /// \brief Pointer to a camera.
+  public: std::unique_ptr<Camera> camera;
+
+  /// \brief Pointer to an IMU.
+  public: std::unique_ptr<Imu> imu;
+
   /// \brief Pointer to a ray.
   public: std::unique_ptr<Ray> ray;
-=======
-  /// \brief Pointer to an air pressure sensor.
-  public: std::unique_ptr<AirPressure> airPressure;
-
-  /// \brief Pointer to a camera.
-  public: std::unique_ptr<Camera> camera;
-
-  /// \brief Pointer to an IMU.
-  public: std::unique_ptr<Imu> imu;
+
   // Developer note: If you add a new sensor type, make sure to also
   // update the Sensor::operator== function. Please bump this text down as
   // new sensors are added so that the next developer sees the message.
->>>>>>> dfb3410d
 
   /// \brief The frequency at which the sensor data is generated.
   /// If left unspecified (0.0), the sensor will generate data every cycle.
@@ -229,6 +225,8 @@
     case SensorType::CAMERA:
     case SensorType::DEPTH_CAMERA:
       return *(this->dataPtr->camera) == *(_sensor.dataPtr->camera);
+    case SensorType::LIDAR:
+      return *(this->dataPtr->ray) == *(_sensor.dataPtr->ray);
     case SensorType::NONE:
     default:
       return true;
@@ -497,7 +495,18 @@
 }
 
 /////////////////////////////////////////////////
-<<<<<<< HEAD
+const AirPressure *Sensor::AirPressureSensor() const
+{
+  return this->dataPtr->airPressure.get();
+}
+
+/////////////////////////////////////////////////
+void Sensor::SetAirPressureSensor(const AirPressure &_air)
+{
+  this->dataPtr->airPressure = std::make_unique<AirPressure>(_air);
+}
+
+/////////////////////////////////////////////////
 const Ray *Sensor::RaySensor() const
 {
   return this->dataPtr->ray.get();
@@ -507,17 +516,6 @@
 void Sensor::SetRaySensor(const Ray &_ray)
 {
   this->dataPtr->ray = std::make_unique<Ray>(_ray);
-=======
-const AirPressure *Sensor::AirPressureSensor() const
-{
-  return this->dataPtr->airPressure.get();
-}
-
-/////////////////////////////////////////////////
-void Sensor::SetAirPressureSensor(const AirPressure &_air)
-{
-  this->dataPtr->airPressure = std::make_unique<AirPressure>(_air);
->>>>>>> dfb3410d
 }
 
 /////////////////////////////////////////////////
