--- conflicted
+++ resolved
@@ -61,13 +61,10 @@
   "air_pressure",
   "rgbd_camera",
   "thermal_camera",
-<<<<<<< HEAD
+  "navsat",
   "segmentation_camera",
   "boundingbox_camera",
   "custom"
-=======
-  "navsat"
->>>>>>> 46fd794b
 };
 
 class sdf::Sensor::Implementation
