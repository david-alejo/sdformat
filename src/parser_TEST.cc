/*
 * Copyright 2017 Open Source Robotics Foundation
 *
 * Licensed under the Apache License, Version 2.0 (the "License");
 * you may not use this file except in compliance with the License.
 * You may obtain a copy of the License at
 *
 *     http://www.apache.org/licenses/LICENSE-2.0
 *
 * Unless required by applicable law or agreed to in writing, software
 * distributed under the License is distributed on an "AS IS" BASIS,
 * WITHOUT WARRANTIES OR CONDITIONS OF ANY KIND, either express or implied.
 * See the License for the specific language governing permissions and
 * limitations under the License.
 *
 */

#include <gtest/gtest.h>
#include "sdf/parser.hh"
#include "sdf/Element.hh"
#include "test_config.h"

/////////////////////////////////////////////////
TEST(Parser, initStringTrim)
{
  sdf::SDFPtr sdf(new sdf::SDF());
  std::ostringstream stream;
  stream << "<element name=\"visual\" required=\"*\" "
         <<          "type=\"string\" default=\"_default_value_\">"
         << "  <attribute name=\"name\" type=\"string\" required=\" 1\""
         << "             default=\"__default__\">"
         << "    <description>test</description>"
         << "  </attribute>"
         << "</element>";

  EXPECT_TRUE(sdf::initString(stream.str(), sdf));
  sdf::ElementPtr root = sdf->Root();
  EXPECT_TRUE(root != nullptr);

  EXPECT_EQ("visual", root->GetName());
  EXPECT_EQ("*", root->GetRequired());
  sdf::ParamPtr value = root->GetValue();
  ASSERT_NE(nullptr, value);
  EXPECT_EQ("string", value->GetTypeName());
  EXPECT_EQ("_default_value_", value->GetDefaultAsString());

  sdf::ParamPtr attr = root->GetAttribute("name");
  EXPECT_TRUE(attr != nullptr);
  EXPECT_TRUE(attr->GetRequired());
}

/////////////////////////////////////////////////
/// Tests whether the input sdf string satisfies the unique name criteria among
/// same types
sdf::SDFPtr InitSDF()
{
  sdf::SDFPtr sdf(new sdf::SDF());
  sdf::init(sdf);
  return sdf;
}

/////////////////////////////////////////////////
<<<<<<< HEAD
TEST(Parser, readFileConversions)
{
  std::string pathBase = PROJECT_SOURCE_PATH;
  pathBase += "/test/sdf";
  const std::string path = pathBase +"/joint_complete.sdf";

  // Call readFile API that always converts
  {
    sdf::SDFPtr sdf = InitSDF();
    EXPECT_TRUE(sdf::readFile(path, sdf));
    EXPECT_EQ("1.7", sdf->Root()->Get<std::string>("version"));
    EXPECT_EQ("1.6", sdf->OriginalVersion());
    EXPECT_EQ("1.6", sdf->Root()->OriginalVersion());
  }

  // Call readFile API that explicitly converts
  {
    sdf::Errors errors;
    sdf::SDFPtr sdf = InitSDF();
    EXPECT_TRUE(sdf::readFile(path, sdf, true, errors));
    EXPECT_EQ("1.7", sdf->Root()->Get<std::string>("version"));
    EXPECT_EQ("1.6", sdf->OriginalVersion());
    EXPECT_EQ("1.6", sdf->Root()->OriginalVersion());
  }

  // Call readFile API that does not convert
  {
    sdf::Errors errors;
    sdf::SDFPtr sdf = InitSDF();
    EXPECT_TRUE(sdf::readFile(path, sdf, false, errors));
    EXPECT_EQ("1.6", sdf->Root()->Get<std::string>("version"));
    EXPECT_EQ("1.6", sdf->OriginalVersion());
    EXPECT_EQ("1.6", sdf->Root()->OriginalVersion());
  }
=======
TEST(Parser, ReusedSDFVersion)
{
  std::string pathBase = PROJECT_SOURCE_PATH;
  pathBase += "/test/sdf";
  const std::string path17 = pathBase +"/model_link_relative_to.sdf";
  const std::string path16 = pathBase +"/joint_complete.sdf";

  // Call readFile API that always converts
  sdf::SDFPtr sdf = InitSDF();
  EXPECT_TRUE(sdf::readFile(path17, sdf));
  EXPECT_EQ("1.7", sdf->Root()->Get<std::string>("version"));
  EXPECT_EQ("1.7", sdf->OriginalVersion());
  EXPECT_EQ("1.7", sdf->Root()->OriginalVersion());

  sdf->Clear();

  EXPECT_TRUE(sdf::readFile(path16, sdf));
  EXPECT_EQ("1.7", sdf->Root()->Get<std::string>("version"));
  EXPECT_EQ("1.6", sdf->OriginalVersion());
  EXPECT_EQ("1.6", sdf->Root()->OriginalVersion());
>>>>>>> e250fabb
}

/////////////////////////////////////////////////
TEST(Parser, NameUniqueness)
{
  std::string pathBase = PROJECT_SOURCE_PATH;
  pathBase += "/test/sdf";

  // These tests are copies of the ones in ign_TEST.cc but use direct calls to
  // name uniqueness validator functions instead of going through ign.

  // Check an SDF file with sibling elements of the same type (world)
  // that have duplicate names.
  {
    std::string path = pathBase +"/world_duplicate.sdf";
    sdf::SDFPtr sdf = InitSDF();
    EXPECT_TRUE(sdf::readFile(path, sdf));
    EXPECT_FALSE(sdf::recursiveSameTypeUniqueNames(sdf->Root()));
    EXPECT_EQ(path, sdf->FilePath());
    EXPECT_EQ(path, sdf->Root()->FilePath());
    EXPECT_EQ("1.6", sdf->OriginalVersion());
    EXPECT_EQ("1.6", sdf->Root()->OriginalVersion());
  }

  // Check an SDF file with sibling elements of different types (model, light)
  // that have duplicate names.
  {
    std::string path = pathBase +"/world_sibling_same_names.sdf";
    sdf::SDFPtr sdf = InitSDF();
    EXPECT_TRUE(sdf::readFile(path, sdf));
    EXPECT_FALSE(sdf::recursiveSiblingUniqueNames(sdf->Root()));
    EXPECT_EQ(path, sdf->FilePath());
    EXPECT_EQ(path, sdf->Root()->FilePath());
    EXPECT_EQ("1.6", sdf->OriginalVersion());
    EXPECT_EQ("1.6", sdf->Root()->OriginalVersion());
  }

  // Check an SDF file with sibling elements of the same type (link)
  // that have duplicate names.
  {
    std::string path = pathBase +"/model_duplicate_links.sdf";
    sdf::SDFPtr sdf = InitSDF();
    EXPECT_TRUE(sdf::readFile(path, sdf));
    EXPECT_FALSE(sdf::recursiveSameTypeUniqueNames(sdf->Root()));
    EXPECT_EQ(path, sdf->FilePath());
    EXPECT_EQ(path, sdf->Root()->FilePath());
    EXPECT_EQ("1.6", sdf->OriginalVersion());
    EXPECT_EQ("1.6", sdf->Root()->OriginalVersion());
  }

  // Check an SDF file with sibling elements of the same type (joint)
  // that have duplicate names.
  {
    std::string path = pathBase +"/model_duplicate_joints.sdf";
    sdf::SDFPtr sdf = InitSDF();
    EXPECT_TRUE(sdf::readFile(path, sdf));
    EXPECT_FALSE(sdf::recursiveSameTypeUniqueNames(sdf->Root()));
    EXPECT_EQ(path, sdf->FilePath());
    EXPECT_EQ(path, sdf->Root()->FilePath());
    EXPECT_EQ("1.6", sdf->OriginalVersion());
    EXPECT_EQ("1.6", sdf->Root()->OriginalVersion());
  }

  // Check an SDF file with sibling elements of different types (link, joint)
  // that have duplicate names.
  {
    std::string path = pathBase +"/model_link_joint_same_name.sdf";
    sdf::SDFPtr sdf = InitSDF();
    EXPECT_TRUE(sdf::readFile(path, sdf));
    EXPECT_FALSE(sdf::recursiveSiblingUniqueNames(sdf->Root()));
    EXPECT_EQ(path, sdf->FilePath());
    EXPECT_EQ(path, sdf->Root()->FilePath());
    EXPECT_EQ("1.6", sdf->OriginalVersion());
    EXPECT_EQ("1.6", sdf->Root()->OriginalVersion());
  }

  // Check an SDF file with sibling elements of the same type (collision)
  // that have duplicate names.
  {
    std::string path = pathBase +"/link_duplicate_sibling_collisions.sdf";
    sdf::SDFPtr sdf = InitSDF();
    EXPECT_TRUE(sdf::readFile(path, sdf));
    EXPECT_FALSE(sdf::recursiveSameTypeUniqueNames(sdf->Root()));
    EXPECT_EQ(path, sdf->FilePath());
    EXPECT_EQ(path, sdf->Root()->FilePath());
    EXPECT_EQ("1.6", sdf->OriginalVersion());
    EXPECT_EQ("1.6", sdf->Root()->OriginalVersion());
  }

  // Check an SDF file with sibling elements of the same type (visual)
  // that have duplicate names.
  {
    std::string path = pathBase +"/link_duplicate_sibling_visuals.sdf";
    sdf::SDFPtr sdf = InitSDF();
    EXPECT_TRUE(sdf::readFile(path, sdf));
    EXPECT_FALSE(sdf::recursiveSiblingUniqueNames(sdf->Root()));
    EXPECT_EQ(path, sdf->FilePath());
    EXPECT_EQ(path, sdf->Root()->FilePath());
    EXPECT_EQ("1.6", sdf->OriginalVersion());
    EXPECT_EQ("1.6", sdf->Root()->OriginalVersion());
  }

  // Check an SDF file with cousin elements of the same type (collision)
  // that have duplicate names. This is a valid file.
  {
    std::string path = pathBase +"/link_duplicate_cousin_collisions.sdf";
    sdf::SDFPtr sdf = InitSDF();
    EXPECT_TRUE(sdf::readFile(path, sdf));
    EXPECT_TRUE(sdf::recursiveSameTypeUniqueNames(sdf->Root()));
    EXPECT_TRUE(sdf::recursiveSiblingUniqueNames(sdf->Root()));
    EXPECT_EQ(path, sdf->FilePath());
    EXPECT_EQ(path, sdf->Root()->FilePath());
    EXPECT_EQ("1.6", sdf->OriginalVersion());
    EXPECT_EQ("1.6", sdf->Root()->OriginalVersion());
  }

  // Check an SDF file with cousin elements of the same type (visual)
  // that have duplicate names. This is a valid file.
  {
    std::string path = pathBase +"/link_duplicate_cousin_visuals.sdf";
    sdf::SDFPtr sdf = InitSDF();
    EXPECT_TRUE(sdf::readFile(path, sdf));
    EXPECT_TRUE(sdf::recursiveSameTypeUniqueNames(sdf->Root()));
    EXPECT_TRUE(sdf::recursiveSiblingUniqueNames(sdf->Root()));
    EXPECT_EQ(path, sdf->FilePath());
    EXPECT_EQ(path, sdf->Root()->FilePath());
    EXPECT_EQ("1.6", sdf->OriginalVersion());
    EXPECT_EQ("1.6", sdf->Root()->OriginalVersion());
  }
}

/////////////////////////////////////////////////
/// Main
int main(int argc, char **argv)
{
  ::testing::InitGoogleTest(&argc, argv);
  return RUN_ALL_TESTS();
}<|MERGE_RESOLUTION|>--- conflicted
+++ resolved
@@ -60,42 +60,6 @@
 }
 
 /////////////////////////////////////////////////
-<<<<<<< HEAD
-TEST(Parser, readFileConversions)
-{
-  std::string pathBase = PROJECT_SOURCE_PATH;
-  pathBase += "/test/sdf";
-  const std::string path = pathBase +"/joint_complete.sdf";
-
-  // Call readFile API that always converts
-  {
-    sdf::SDFPtr sdf = InitSDF();
-    EXPECT_TRUE(sdf::readFile(path, sdf));
-    EXPECT_EQ("1.7", sdf->Root()->Get<std::string>("version"));
-    EXPECT_EQ("1.6", sdf->OriginalVersion());
-    EXPECT_EQ("1.6", sdf->Root()->OriginalVersion());
-  }
-
-  // Call readFile API that explicitly converts
-  {
-    sdf::Errors errors;
-    sdf::SDFPtr sdf = InitSDF();
-    EXPECT_TRUE(sdf::readFile(path, sdf, true, errors));
-    EXPECT_EQ("1.7", sdf->Root()->Get<std::string>("version"));
-    EXPECT_EQ("1.6", sdf->OriginalVersion());
-    EXPECT_EQ("1.6", sdf->Root()->OriginalVersion());
-  }
-
-  // Call readFile API that does not convert
-  {
-    sdf::Errors errors;
-    sdf::SDFPtr sdf = InitSDF();
-    EXPECT_TRUE(sdf::readFile(path, sdf, false, errors));
-    EXPECT_EQ("1.6", sdf->Root()->Get<std::string>("version"));
-    EXPECT_EQ("1.6", sdf->OriginalVersion());
-    EXPECT_EQ("1.6", sdf->Root()->OriginalVersion());
-  }
-=======
 TEST(Parser, ReusedSDFVersion)
 {
   std::string pathBase = PROJECT_SOURCE_PATH;
@@ -116,7 +80,43 @@
   EXPECT_EQ("1.7", sdf->Root()->Get<std::string>("version"));
   EXPECT_EQ("1.6", sdf->OriginalVersion());
   EXPECT_EQ("1.6", sdf->Root()->OriginalVersion());
->>>>>>> e250fabb
+}
+
+/////////////////////////////////////////////////
+TEST(Parser, readFileConversions)
+{
+  std::string pathBase = PROJECT_SOURCE_PATH;
+  pathBase += "/test/sdf";
+  const std::string path = pathBase +"/joint_complete.sdf";
+
+  // Call readFile API that always converts
+  {
+    sdf::SDFPtr sdf = InitSDF();
+    EXPECT_TRUE(sdf::readFile(path, sdf));
+    EXPECT_EQ("1.7", sdf->Root()->Get<std::string>("version"));
+    EXPECT_EQ("1.6", sdf->OriginalVersion());
+    EXPECT_EQ("1.6", sdf->Root()->OriginalVersion());
+  }
+
+  // Call readFile API that explicitly converts
+  {
+    sdf::Errors errors;
+    sdf::SDFPtr sdf = InitSDF();
+    EXPECT_TRUE(sdf::readFile(path, sdf, true, errors));
+    EXPECT_EQ("1.7", sdf->Root()->Get<std::string>("version"));
+    EXPECT_EQ("1.6", sdf->OriginalVersion());
+    EXPECT_EQ("1.6", sdf->Root()->OriginalVersion());
+  }
+
+  // Call readFile API that does not convert
+  {
+    sdf::Errors errors;
+    sdf::SDFPtr sdf = InitSDF();
+    EXPECT_TRUE(sdf::readFile(path, sdf, false, errors));
+    EXPECT_EQ("1.6", sdf->Root()->Get<std::string>("version"));
+    EXPECT_EQ("1.6", sdf->OriginalVersion());
+    EXPECT_EQ("1.6", sdf->Root()->OriginalVersion());
+  }
 }
 
 /////////////////////////////////////////////////
