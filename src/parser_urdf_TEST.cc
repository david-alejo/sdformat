--- conflicted
+++ resolved
@@ -25,62 +25,23 @@
 /////////////////////////////////////////////////
 std::string get_minimal_urdf_txt()
 {
-<<<<<<< HEAD
   std::ostringstream stream;
   stream << "<robot name='test_robot'>"
          << "  <link name='link1' />"
          << "</robot>";
   return stream.str();
 }
-=======
-  public:
-      TiXmlDocument get_empty()
-      {
-          return TiXmlDocument();
-      }
-
-      std::string get_minimal_urdf_txt()
-      {
-          std::ostringstream stream;
-          stream << "<robot name='test_robot'>"
-                 << "<link name='link1' />"
-                 << "</robot>";
-          return stream.str();
-      }
-
-      std::string get_minimal_sdf_txt()
-      {
-          std::ostringstream stream;
-          // Use hard-coded "1.4" for version string
-          // until parser_urdf.cc exports version "1.5"
-          // see `sdf->SetAttribute("version", "1.4");`
-          // in URDF2SDF::InitModelString()
-          stream << "<sdf version='" << "1.4" << "'>"
-                 << "<model name='test_robot' />"
-                 << "</sdf>";
-          return stream.str();
-      }
-
-      TiXmlDocument convert_str_to_xml(const std::string& urdf)
-      {
-          TiXmlDocument tmp;
-          tmp.Parse(urdf.c_str());
-          return tmp;
-      }
-
-      void convert_urdf_str_to_sdf(const std::string& urdf, sdf::SDF& _sdf)
-      {
-          TiXmlDocument sdf_result = parser_.InitModelString(urdf);
-          std::string sdf_result_string;
-          sdf_result_string << sdf_result;
-          _sdf.SetFromString(sdf_result_string);
-          return;
-      }
-
-    protected:
-        sdf::URDF2SDF parser_;
-};
->>>>>>> 09ef0162
+
+/////////////////////////////////////////////////
+void convert_urdf_str_to_sdf(const std::string& urdf, sdf::SDF& _sdf)
+{
+  sdf::URDF2SDF parser_;
+  TiXmlDocument sdf_result = parser_.InitModelString(urdf);
+  std::string sdf_result_string;
+  sdf_result_string << sdf_result;
+  _sdf.SetFromString(sdf_result_string);
+  return;
+}
 
 /////////////////////////////////////////////////
 /* By design, errors are only reported in std output */
@@ -364,30 +325,7 @@
 }
 
 /////////////////////////////////////////////////
-/// Main
-int main(int argc, char **argv)
-{
-<<<<<<< HEAD
-  ::testing::InitGoogleTest(&argc, argv);
-  return RUN_ALL_TESTS();
-=======
-   // URDF -> SDF
-   std::string urdf = get_minimal_urdf_txt();
-   TiXmlDocument doc = convert_str_to_xml(urdf);
-   TiXmlDocument sdf_result = parser_.InitModelDoc(&doc);
-   std::string sdf_result_str;
-   sdf_result_str << sdf_result;
-
-   // SDF -> SDF
-   std::string sdf = get_minimal_sdf_txt();
-   TiXmlDocument sdf_doc = convert_str_to_xml(sdf);
-   std::string sdf_same_result_str;
-   sdf_same_result_str << sdf_doc;
-
-   ASSERT_EQ(sdf_same_result_str, sdf_result_str);
-}
-
-TEST_F(URDFParser, CheckFixedJointOptions_NoOption)
+TEST(URDFParser, CheckFixedJointOptions_NoOption)
 {
   // Convert a fixed joint with no options (i.e. it will be lumped)
   std::ostringstream fixedJointNoOptions;
@@ -425,7 +363,8 @@
   ASSERT_FALSE(elem->HasElement("joint"));
 }
 
-TEST_F(URDFParser, CheckFixedJointOptions_disableJointLumping)
+/////////////////////////////////////////////////
+TEST(URDFParser, CheckFixedJointOptions_disableJointLumping)
 {
   // Convert a fixed joint with disableJointLumping (i.e. converted to fake revolute joint)
   std::ostringstream fixedJointDisableJointLumping;
@@ -469,7 +408,8 @@
   ASSERT_EQ(jointType, "revolute");
 }
 
-TEST_F(URDFParser, CheckFixedJointOptions_preserveFixedJoint)
+/////////////////////////////////////////////////
+TEST(URDFParser, CheckFixedJointOptions_preserveFixedJoint)
 {
   // Convert a fixed joint with only preserveFixedJoint (i.e. converted to fixed joint)
   std::ostringstream fixedJointPreserveFixedJoint;
@@ -513,7 +453,8 @@
   ASSERT_EQ(jointType, "fixed");
 }
 
-TEST_F(URDFParser, CheckFixedJointOptions_preserveFixedJoint_and_disableJointLumping)
+/////////////////////////////////////////////////
+TEST(URDFParser, CheckFixedJointOptions_preserveFixedJoint_and_disableJointLumping)
 {
   // Convert a fixed joint with disableJointLumping and preserveFixedJoint (i.e. converted to fixed joint)
   std::ostringstream fixedJointPreserveFixedJoint;
@@ -560,7 +501,8 @@
   ASSERT_EQ(jointType, "fixed");
 }
 
-TEST_F(URDFParser, CheckFixedJointOptions_NoOption_Repeated)
+/////////////////////////////////////////////////
+TEST(URDFParser, CheckFixedJointOptions_NoOption_Repeated)
 {
   // Convert a fixed joint with no options (i.e. it will be lumped)
   // Converting again to make sure that the map
@@ -598,5 +540,12 @@
   ASSERT_TRUE(elem->HasElement("model"));
   elem = elem->GetElement("model");
   ASSERT_FALSE(elem->HasElement("joint"));
->>>>>>> 09ef0162
+}
+
+/////////////////////////////////////////////////
+/// Main
+int main(int argc, char **argv)
+{
+  ::testing::InitGoogleTest(&argc, argv);
+  return RUN_ALL_TESTS();
 }