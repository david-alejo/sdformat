--- conflicted
+++ resolved
@@ -168,18 +168,14 @@
       return false;
     _anyVal = ret;
   }
-<<<<<<< HEAD
-  else if (typeid(uint64_t) == this->GetType())
+  else if (this->IsType<uint64_t>())
   {
     uint64_t ret = 0;
     if (!this->Get<uint64_t>(ret))
       return false;
     _anyVal = ret;
   }
-  else if (typeid(double) == this->GetType())
-=======
   else if (this->IsType<double>())
->>>>>>> 28e89ee0
   {
     double ret = 0;
     if (!this->Get<double>(ret))
